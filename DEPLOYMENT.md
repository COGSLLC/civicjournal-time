--- conflicted
+++ resolved
@@ -1,11 +1,8 @@
 # CivicJournal-Time Deployment Guide
 
 **Version**: 0.4.0
-<<<<<<< HEAD
+
 **Last Updated**: 2025-06-08
-=======
-**Last Updated**: 2025-06-05
->>>>>>> 621f06a9
 
 ## Table of Contents
 
