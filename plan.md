# CivicJournal Time - Development Plan

<<<<<<< HEAD
## Status Update (2025-06-10)
=======
## Status Update (2025-06-05)
>>>>>>> c571106d

### Completed Tasks

- [x] Implement core time hierarchy management
- [x] Add page finalization logic
- [x] Implement rollup mechanism
- [x] Add comprehensive test coverage
- [x] Fix test reliability issues
- [x] Document architecture and test patterns
- [x] Fix Async Append Leaf API: Resolved compilation errors and test failures related to the async Append Leaf API and associated configuration changes (TimeLevel struct updates, validation logic, global ID synchronization in tests). All tests now pass under `async_api` feature.
- [x] Code Cleanup: Addressed compiler warnings (unused imports, missing documentation) after recent fixes.
- [x] Implement Retention Policies: Enhanced `TimeHierarchyManager::apply_retention_policies` to support per-level retention (`KeepIndefinitely`, `DeleteAfterSecs`, `KeepNPages`) with fallback to global config. Added comprehensive tests for various policy scenarios.
- [x] Implement asynchronous `backup_journal` for `FileStorage` (zip-based).
- [x] Implement synchronous and asynchronous restore functionality for `FileStorage`.
- [x] Refactor common test configuration to `src/test_utils.rs`.
- [x] Resolve various compilation issues and warnings related to async backup and test refactoring.
- [x] Refactor `JournalPage` to store full `JournalLeaf` objects (L0) or thrall hashes (L1+) using `PageContent` enum, removing `PageContentHash` and updating all related logic.
- [x] Stabilize FileStorage & Core: Resolved numerous compilation errors and test failures in `FileStorage`, `core::page`, and related test suites. This included fixing issues from the `PageContentHash` removal, addressing duplicate test module definitions, and resolving a panic in Merkle tree handling within tests. All tests are now passing.
- [x] Implement Special Event-Triggered Rollups: Added capability for rollups to be triggered by external system events, complementing time/size-based triggers, and updated documentation.
- [x] Implement `.cjt` file format with 6-byte header for journal page files.
- [x] Add compression support (Zstd, Lz4, Snappy) for stored pages.
- [x] Implement error handling for storage operations, including simulation of storage errors for testing.
- [x] Update all documentation to reflect current implementation details.
<<<<<<< HEAD
- [x] Finalize Query Engine with state reconstruction, delta reports, inclusion proofs, and chain integrity checks.
- [x] Stabilize C and WASM FFI bindings for Turnstile and query features.
=======
- [x] Implement Query Engine with core query functionality including leaf inclusion proofs, state reconstruction, delta reports, and page chain integrity checks.
>>>>>>> c571106d

## Next Steps

### Short Term (Next 2 Weeks)

1. **API Development**
   - [x] Implement core async API for leaf appending and page retrieval
   - [x] Add sync API wrapper for blocking operations
   - [x] Implement Query Interface (`src/query/`):
     - [x] **`get_leaf_inclusion_proof(leaf_hash: [u8; 32])`**
       - [x] Complete implementation in `FileStorage` and `MemoryStorage`
       - [x] Add comprehensive tests for proof generation and verification
       - [ ] Optimize with more efficient page searching and indexing
     - [x] **`reconstruct_container_state(container_id: String, at_timestamp: DateTime<Utc>)`**
       - [x] Basic implementation for state reconstruction
       - [ ] Add performance optimizations for large datasets
       - [x] Add tests for various state reconstruction scenarios
     - [x] **`get_delta_report(container_id: String, from: DateTime<Utc>, to: DateTime<Utc>)`**
       - [x] Implement time-range based querying
       - [ ] Add pagination support for large result sets
     - [x] **`get_page_chain_integrity(level: u8, from: Option<u64>, to: Option<u64>)`**
       - [x] Implement chain verification logic
       - [x] Add tests for chain verification
   - [ ] Document API usage with examples
   - [ ] Add OpenAPI/Swagger documentation for HTTP endpoints

2. **Testing & Validation**
   - [ ] Add unit tests for all API endpoints
   - [ ] Implement integration tests for end-to-end flows
   - [ ] Add performance benchmarks for critical paths
   - [ ] Document test coverage and add coverage reporting

3. **Testing Gaps**
   - [ ] Add tests for parent levels with `max_leaves_per_page > 1`
   - [ ] Implement tests for hierarchical rollups triggered by `max_page_age_seconds`
   - [ ] Add edge case tests for rollup behavior
   - [ ] Test error conditions and recovery scenarios

3. **Documentation Updates**
   - [x] Update `plan.md` with current status (completed)
   - [ ] Update `ROLLUP.md` with latest implementation details
   - [ ] Update `ARCHITECTURE.md` with current module structure
   - [ ] Ensure all public APIs have complete documentation
   - [ ] Add examples for common use cases

4. **Performance Optimization**
   - [ ] Profile rollup operations
   - [ ] Optimize page storage and retrieval
   - [ ] Add metrics collection
   - [ ] Implement caching for frequently accessed pages

3. **Storage Improvements**
   - [x] Add compression support
   - [x] Implement retention policies
   - [x] Add backup functionality (async, zip-based for FileStorage)
   - [x] Add restore functionality (async, zip-based for FileStorage)

### Storage Backend Enhancements

- **Implement `load_leaf_by_hash` in `FileStorage` and `MemoryStorage`**:
  - This is a required method of the `StorageBackend` trait.
  - Current implementations are stubs returning `Ok(None)`.
  - **Context**: `JournalPage` (L0) now stores full `JournalLeaf` objects within its `PageContent::Leaves(Vec<JournalLeaf>)` variant. Higher level pages store `PageContent::ThrallHashes(Vec<[u8; 32]>)`.
  - **Implementation Strategy for `load_leaf_by_hash`**:
    - The method will need to iterate through relevant L0 pages (initially active, then expanding to stored/archived pages) to find the page containing the leaf.
    - Once the correct L0 page is loaded, the `JournalLeaf` can be retrieved directly from its `content`.
    - An index (e.g., `DashMap<LeafHash, (Level, PageID)>`) could be introduced later for performance, but the initial implementation will rely on page scanning.

### Current Refactoring & Cleanup (Immediate Next Steps)

- [x] **Merge Test Modules in `src/storage/file.rs`**: Consolidated test modules and resolved warnings.
- [x] **Address Compiler Warnings**: Addressed all compiler warnings, including documentation and dead code.
- [ ] **Code Organization**: Review and reorganize modules for better maintainability
- [ ] **Error Handling**: Standardize error types and improve error messages

### Medium Term (Next 2 Months)

1. **Performance & Scalability**
   - [ ] Implement indexing for faster leaf lookups
   - [ ] Add support for parallel processing of rollups
   - [ ] Optimize memory usage for large datasets
   - [ ] Add support for batch operations

2. **Advanced Features**
   - [ ] Implement time travel queries
   - [ ] Add support for custom time zones
   - [ ] Add support for custom rollup functions
   - [ ] Implement data validation schemas

3. **Distributed Features**
   - [ ] Add replication support
   - [ ] Implement sharding
   - [ ] Add consensus protocol for distributed operation

4. **Archival & Cold Storage**
   - [ ] Implement archival snapshotting
   - [ ] Add support for cold storage integration
   - [ ] Design and implement verification for archived data

## Original Planning Document

---

# CivicJournal Time - Development Plan

## 0. Introduction

This document outlines the development plan for CivicJournal Time, aiming to implement the core functionalities as described in `ARCHITECTURE.MD` and `CivicJournalSpec.txt`. The plan is divided into phases, with specific tasks and considerations for each.

## 1. Phase 1: Core Journaling Engine

This phase focuses on building the fundamental data structures and logic for creating and linking journal entries and pages.

### Task 1.1: Implement `JournalLeaf`

**File**: `src/core/leaf.rs`

**Objective**: Define the `JournalLeaf` structure and its hash calculation.

**Details**:
*   Define the struct fields as per `CivicJournalSpec.txt`.
*   Implement a function to calculate `LeafHash`.

```rust
// src/core/leaf.rs (Illustrative)
use chrono::{DateTime, Utc};
use sha2::{Digest, Sha256};
use serde::{Serialize, Deserialize};

// Placeholder for a global or page-specific unique ID generator
fn get_next_leaf_id() -> u64 { /* ... */ 0 }

#[derive(Serialize, Deserialize, Debug, Clone)]
pub struct JournalLeaf {
    pub leaf_id: u64,                    // Unique, incrementing ID for the leaf
    pub timestamp: i64,                  // Unix timestamp (seconds) of when the leaf was recorded
    pub prev_hash: Option<[u8; 32]>,     // Hash of the previous leaf in the same container's logical chain (if any)
    pub container_id: String,            // Identifier for the data entity this leaf pertains to
    pub delta_payload: Vec<u8>,          // The actual data/change, as a byte vector
    pub leaf_hash: [u8; 32],             // SHA256 hash of key leaf fields
}

impl JournalLeaf {
    pub fn new(
        timestamp: i64,
        prev_hash: Option<[u8; 32]>,
        container_id: String,
        delta_payload: Vec<u8>,
    ) -> Self {
        let leaf_id = get_next_leaf_id(); // This needs a proper source
        let mut hasher = Sha256::new();
        hasher.update(leaf_id.to_be_bytes());
        hasher.update(timestamp.to_string().as_bytes());
        if let Some(ph) = prev_hash {
            hasher.update(ph);
        }
        hasher.update(container_id.as_bytes());
        hasher.update(delta_payload);
        let leaf_hash: [u8; 32] = hasher.finalize().into();

        JournalLeaf {
            leaf_id,
            timestamp,
            prev_hash,
            container_id,
            delta_payload,
            leaf_hash,
        }
    }
}
```

### Task 1.2: Implement `JournalPage`

**File**: `src/core/page.rs`

**Objective**: Define the `JournalPage` structure, manage its leaf/thrall hashes, and calculate its hash.

**Details**:
*   Define struct fields as per `CivicJournalSpec.txt`.
*   Store `Leaves(Vec<JournalLeaf>)` for level 0 or `ThrallHashes(Vec<[u8; 32]>)` for higher levels.
*   Implement `PageHash` calculation.

```rust
// src/core/page.rs (Illustrative)
use chrono::{DateTime, Utc};
use sha2::{Digest, Sha256};
use serde::{Serialize, Deserialize};

// Placeholder for a global or level-specific unique ID generator
fn get_next_page_id() -> String { /* ... */ "0".to_string() }

#[derive(Serialize, Deserialize, Debug, Clone)]
pub enum PageContent {
    Leaves(Vec<JournalLeaf>),
    ThrallHashes(Vec<[u8; 32]>),
}

#[derive(Serialize, Deserialize, Debug, Clone)]
pub struct JournalPage {
    pub page_id: String,                 // Unique identifier for the page
    pub level: u8,                       // Time-hierarchy level (0-6)
    pub start_time: i64,                 // Unix timestamp for the start of the page's time window
    pub end_time: i64,                   // Unix timestamp for the end of the page's time window
    pub content: PageContent,            // Enum: Leaves or ThrallHashes
    pub merkle_root: [u8; 32],           // Root of Merkle tree over the page's content
    pub prev_page_hash: Option<[u8; 32]>,// Hash of the previous JournalPage at the same level (if any)
    pub page_hash: [u8; 32],             // SHA256 hash of key page fields
    pub ts_proof: Option<Vec<u8>>,       // External timestamp proof for MerkleRoot (e.g., RFC3161, optional)
}

impl JournalPage {
    pub fn new(
        level: u8,
        start_time: i64,
        end_time: i64,
        content: PageContent,
        merkle_root: [u8; 32],
        start_time: DateTime<Utc>,
        end_time: DateTime<Utc>,
        content_hashes: Vec<PageContentHash>,
        merkle_root: MerkleRoot,
        prev_page_hash: Option<[u8; 32]>,
        // ts_proof: Option<Vec<u8>>, // Add if needed at construction
    ) -> Self {
        let page_id = get_next_page_id(); // This needs a proper source
        let mut hasher = Sha256::new();
        hasher.update(page_id.to_be_bytes());
        hasher.update(level.to_be_bytes());
        hasher.update(start_time.to_rfc3339().as_bytes());
        hasher.update(end_time.to_rfc3339().as_bytes());
        hasher.update(merkle_root); // merkle_root is [u8; 32]
        if let Some(pph) = prev_page_hash {
            hasher.update(pph);
        }
        let page_hash: [u8; 32] = hasher.finalize().into();

        JournalPage {
            page_id,
            level,
            start_time,
            end_time,
            content_hashes,
            merkle_root,
            prev_page_hash,
            page_hash,
            ts_proof: None, // Initialize as None
        }
    }
}
```

### Task 1.3: Implement `MerkleTree`

**File**: `src/core/merkle.rs`

**Objective**: Implement Merkle tree construction and root calculation.

**Details**:
*   Function to build a Merkle tree from a list of `PageContentHash`.
*   Function to get the Merkle root.
*   Stub for Merkle proof generation (full implementation can be deferred).

```rust
// src/core/merkle.rs (Illustrative)
use sha2::{Digest, Sha256};
use crate::core::page::PageContentHash; // Or just use Vec<[u8; 32]>

pub type MerkleRoot = [u8; 32];
pub type MerkleProof = Vec<([u8; 32], bool)>; // (hash, is_right_node)

fn hash_pair(left: &[u8; 32], right: &[u8; 32]) -> [u8; 32] {
    let mut hasher = Sha256::new();
    hasher.update(left);
    hasher.update(right);
    hasher.finalize().into()
}

pub fn calculate_merkle_root(hashes: &Vec<PageContentHash>) -> Option<MerkleRoot> {
    if hashes.is_empty() {
        return None;
    }

    let mut current_level: Vec<[u8; 32]> = hashes.iter().map(|h| {
        match h {
            PageContentHash::LeafHash(lh) => *lh,
            PageContentHash::ThrallPageHash(tph) => *tph,
        }
    }).collect();

    if current_level.len() == 1 { // Single item, its hash is the root
        return Some(current_level[0]);
    }

    // Ensure even number of hashes for pairing by duplicating the last if odd
    if current_level.len() % 2 != 0 {
        current_level.push(*current_level.last().unwrap());
    }

    while current_level.len() > 1 {
        let mut next_level = Vec::new();
        for chunk in current_level.chunks_exact(2) {
            next_level.push(hash_pair(&chunk[0], &chunk[1]));
        }
        current_level = next_level;
        if current_level.len() % 2 != 0 && current_level.len() > 1 {
             current_level.push(*current_level.last().unwrap());
        }
    }
    current_level.pop()
}

pub fn generate_merkle_proof(_hashes: &Vec<PageContentHash>, _index: usize) -> Option<MerkleProof> {
    // Stub: Full implementation later
    None
}
```

### Task 1.4: Implement Basic Hash Chaining [COMPLETED]

**Objective**: Ensure `PrevHash` in `JournalLeaf` and `PrevPageHash` in `JournalPage` are correctly managed during creation. This will be integrated into the API and roll-up logic.

**Status**: 
*   `JournalPage.prev_page_hash` is managed by `TimeHierarchyManager` when creating new pages, using its record of the last finalized page hash for that level.
*   `JournalLeaf.prev_hash` is part of `LeafContent` provided to `TimeHierarchyManager`. The responsibility for determining this hash lies with the creator of the `JournalLeaf` instance, external to `TimeHierarchyManager`.

## 2. Phase 2: Storage Backend

This phase focuses on persisting and retrieving `JournalPage` objects.

### Task 2.1: Define/Refine `StorageBackend` Trait

**File**: `src/storage/mod.rs`

**Objective**: Define a clear trait for storage operations, ensuring it supports asynchronous operations and is thread-safe for use by `TimeHierarchyManager`.

**Details**:
*   Ensure trait bounds like `Send + Sync + 'static` are present if the backend is to be shared across async tasks.
*   Review and confirm essential methods: `store_page`, `load_page`, `page_exists`.
*   Consider if methods like `load_last_finalized_page_hash(level)` or similar metadata retrieval functions are needed directly on the trait, or if `TimeHierarchyManager` will manage this state itself (currently, it tracks `last_finalized_page_hashes` internally after loading/storing).

use crate::core::page::JournalPage;
use crate::types::error::CJError; // Or a specific StorageError

#[async_trait::async_trait]
pub trait StorageBackend: Send + Sync + 'static { // Ensure these bounds match actual needs
    async fn store_page(&self, page: &JournalPage) -> Result<(), CJError>;
    async fn load_page(&self, level: u8, page_id: u64) -> Result<Option<JournalPage>, CJError>;
    async fn page_exists(&self, level: u8, page_id: u64) -> Result<bool, CJError>;
    // Potentially other methods for managing storage state or metadata, e.g.:
    // async fn load_last_finalized_page_hash(&self, level: u8) -> Result<Option<[u8; 32]>, CJError>;
}

### Task 2.2: Implement Page Finalization and Persistence in `TimeHierarchyManager` - **COMPLETED**

**File**: `src/core/time_manager.rs`

**Objective**: Enable `TimeHierarchyManager` to finalize active pages and persist them using the `StorageBackend`.

**Details**:
*   **Finalization Condition**: Determine when an active `JournalPage` should be finalized. This could be based on:
    *   Its time window expiring (calculated from `page.creation_timestamp`, `page.level`, and `Config::time_hierarchy` settings).
    *   Reaching a maximum number of content hashes (if defined in `Config`).
    *   Explicit finalization command (future consideration).
*   **Persistence**: Upon finalization, the `JournalPage` (including its calculated `MerkleRoot` and `PageHash`) should be passed to `StorageBackend::store_page`.
*   **State Update**: `TimeHierarchyManager` must update its internal state:
    *   The finalized page should no longer be considered an 'active page' for its level.
    *   The `last_finalized_page_hashes` map for the level should be updated with the finalized page's hash.
    *   A new active page for that level should be created (or prepared to be created on next leaf addition), linking to the just-finalized page via `prev_page_hash`.
*   **Error Handling**: Robustly handle potential errors from the storage backend during persistence.
*   **Integration**: This logic will primarily be integrated into `TimeHierarchyManager::add_leaf` (to check if the current page needs finalization before or after adding the new leaf) or as part of a periodic task within `TimeHierarchyManager`.
*   **Status (2025-05-31)**: Core logic implemented. `add_leaf` now correctly adds content, calls `page.recalculate_merkle_root_and_page_hash()`, checks finalization conditions (max items, time window), stores the page via `StorageBackend`, updates `last_finalized_page_hashes`, and removes the page from active pages. Error handling for storage ops is via `?` operator.

### Task 2.2: Implement `FileStorage`

**File**: `src/storage/file.rs`

**Objective**: Implement file-based persistence.

**Details**:
*   Adhere to directory structure: `/journal/level_<L>/page_<ID>.json`.
*   Use `serde_json` for `JournalPage` serialization/deserialization.
*   Create `.civicjournal-time` marker file at the base path.
*   Manage `max_open_files` if applicable (more advanced).

### Task 2.3: Implement `MemoryStorage`

**File**: `src/storage/memory.rs`

**Objective**: Implement basic in-memory storage (useful for testing).

**Details**:
*   Use `std::collections::HashMap` or `dashmap::DashMap` for thread-safe concurrent access.
    *   Key: `(u8, u64)` for `(level, page_id)`.
    *   Value: `JournalPage`.

## 3. Phase 3: Time Hierarchy & Roll-up

This phase implements the logic for managing time levels and aggregating pages.

### Task 3.1: Implement `TimeHierarchyManager` (Conceptual)

**Location**: Likely a new module, e.g., `src/journal_manager.rs` or within `src/time/hierarchy.rs`.

**Objective**: Orchestrate page management across time levels.

**Details**:
*   Keep track of active (open) pages for each configured time level.
*   Determine the correct level 0 page for a new `JournalLeaf` based on its timestamp and `TimeHierarchyConfig`.
*   Requires access to `Config`.

### Task 3.2: Implement Page Lifecycle Management

**Objective**: Handle page creation, sealing, and transitions.

**Details**:
*   **Page Creation**: Create new `JournalPage` instances when a new time slot begins for a level (e.g., a new minute starts for level 0).
*   **Page Sealing**: "Seal" a page when:
    *   It reaches `max_leaves_per_page` (from `RollupConfig`).
    *   It reaches `max_page_age_seconds` (from `RollupConfig`).
    *   On `force_rollup_on_shutdown` (if applicable).
    *   Sealing involves finalizing its Merkle root, calculating its `PageHash`, and persisting it.
*   **Status (As of 2025-05-31):** Core logic implemented. Recent work involved extensive unit testing and fixes (e.g., `test_add_leaf_to_new_page_and_check_active`, `test_single_rollup_max_items`) to ensure correct behavior, especially with `max_leaves_per_page = 1` leading to immediate finalization and rollup. Sealing due to `max_page_age_seconds` and `force_rollup_on_shutdown` also covered by existing logic and tests.

### Task 3.3: Implement Roll-up Logic

**Objective**: Aggregate sealed pages into parent-level pages.

**Details**:
*   When a page at level `L` is sealed, its `PageHash` becomes a `PageContentHash::ThrallPageHash` entry in the active page of level `L+1`.
*   This may trigger a cascade of sealing and roll-ups up the hierarchy.
*   The `Thralls[]` field in `JournalPage` (if explicitly storing child PageIDs) would be populated here.
*   **Status (As of 2025-05-31):** Core logic implemented via `perform_rollup` method. Recent work involved extensive unit testing and fixes to validate single and cascading rollups, ensuring correct `prev_page_hash` linking and finalization propagation, particularly stressed by `max_leaves_per_page = 1` configuration. Key tests like `test_add_leaf_to_new_page_and_check_active` and `test_single_rollup_max_items` now pass, confirming this behavior.

## 4. Phase 4: Basic API

This phase exposes core functionality.

### Task 4.1: Implement `Append Leaf` API

*   **Objective**: Provide a public API function to append new leaves to the journal.
*   **Status (As of 2025-05-31):**
    *   Initial implementation complete in `src/api/async_api.rs` under the `async_api` feature flag.
    *   `Journal` struct created, encapsulating `TimeHierarchyManager`.
    *   `Journal::new(config: &'static Config)` method implemented to initialize the journal with configured storage.
    *   `Journal::append_leaf(...)` async method implemented to add new leaves.
    *   Basic unit test `test_journal_new_and_append` passes, verifying instantiation and single leaf append.
    *   `Journal` struct is re-exported from `src/api/mod.rs`.
*   **Next Steps:**
    1.  **Comprehensive Testing:** Add more tests for multiple appends, appends triggering rollups, and error conditions.
    2.  **API Documentation:** Add detailed `rustdoc` comments for the `Journal` struct and its methods.
    3.  **Review & Document Usage Pattern:** Confirm and document the library usage pattern (e.g., `init()` then `Journal::new(config())`).

**Location**: `src/api/sync_api.rs` and/or `src/api/async_api.rs`.

**Objective**: Provide a function to add a new journal entry.

**Details**:
*   Input: `container_id: String`, `delta_payload: String` (and potentially `timestamp: DateTime<Utc>`).
*   Logic:
    1.  Determine the correct level 0 `JournalPage` (or create if necessary) via `TimeHierarchyManager`.
    2.  Get `PrevHash` from the last leaf in that page (if any).
    3.  Create `JournalLeaf`.
    4.  Add `leaf.leaf_hash` to the page's `content_hashes`.
    5.  Update the page's Merkle root (can be deferred until sealing for performance).
    6.  Persist the leaf (if leaves are stored individually) or update the page in storage.
    7.  Check if the page needs to be sealed and rolled up.
*   **Status (As of 2025-05-31):**
    *   Core `append_leaf` logic implemented in both sync and async APIs.
    *   Extensive work on `TimeHierarchyManager` for page creation, sealing, and rollup logic, including use of per-level configurations.
    *   Robust error handling for storage backend failures (e.g., during `store_page`) implemented. This includes failure injection capabilities in `MemoryStorage` for testing.
    *   Comprehensive async tests (`test_journal_append_leaf_storage_error`) verify correct error propagation.
    *   Related cascading rollup tests (`test_cascading_rollup_max_items`) fixed and passing.

### Task 4.2: Implement `Get Page` API

**Location**: `src/api/sync_api.rs` and/or `src/api/async_api.rs`.

**Objective**: Retrieve a specific `JournalPage`.

**Details**:
*   Input: `level: u8`, `page_id: u64`.
*   Logic: Use the `StorageBackend` to load the page.
*   **Status (As of 2025-05-31):**
    *   **Async API (`src/api/async_api.rs`):**
        *   Implemented `Journal::get_page(level: u8, page_id: u64)`.
        *   Added `PageNotFound { level: u8, page_id: u64 }` error variant to `CJError`.
        *   Added `TimeHierarchyManager::get_page_from_storage` async method for controlled storage access.
        *   Includes test `test_journal_get_non_existent_page`.
    *   **Sync API (`src/api/sync_api.rs`):**
        *   Implemented `Journal::new(&'static Config)` and `Journal::get_page(level: u8, page_id: u64)`.
        *   Uses a Tokio runtime (`rt.block_on(...)`) to call the async `TimeHierarchyManager::get_page_from_storage`.
        *   Includes test `test_journal_get_non_existent_page_sync`.
    *   Both implementations correctly handle `PageNotFound` errors.


## X. Phase X: Backup and Restore

### Task X.1: Implement Journal Backup

*   **Objective**: Provide functionality to back up the entire journal to a specified location.
*   **Status (As of 2025-06-01):** Completed. The `FileStorage::backup_journal` method (trait implementation) creates a zip archive of the journal directory at the specified `backup_path`.
*   **Location**: `src/storage/file.rs`
*   **Details**:
    *   The backup is created as a zip file (e.g., `backup.zip`).
    *   Uses `spawn_blocking` for I/O, writes to a temporary file, and then atomically renames it to the final backup path.
    *   The inherent method `backup_journal_to_directory_raw` (previously `backup_journal`) still exists for raw directory copies if needed, but the primary mechanism is zip-based.
    *   `test_backup_journal` was updated to verify:
        *   Correct creation of the backup zip file.
        *   Presence of expected level directories and page files within the unzipped archive.
    *   Resolved `PermissionDenied` error on Windows by ensuring the zip file path was not mistakenly treated as a directory.
    *   All tests pass.
*   **Next Steps:**
    1.  Consider adding a backup manifest file (see Task X.3).

### Task X.2: Implement Journal Restore

*   **Objective**: Provide functionality to restore a journal from a zip backup.
*   **Status (As of 2025-06-01):** Completed.
*   **Location**: `src/storage/file.rs` (trait `StorageBackend` and `FileStorage` implementation).
*   **Details**:
    *   The `restore_journal` method takes a `backup_path` (path to the zip file) and a `target_journal_dir` (absolute path to the directory where the journal contents should be restored, e.g., `FileStorage_base_path/journal/`).
    *   The method first clears the `target_journal_dir` by removing it and recreating it. This ensures a clean restore and acts as the overwrite strategy.
    *   It then extracts the contents of the backup zip file into the `target_journal_dir`.
    *   Uses `spawn_blocking` for file I/O operations during extraction.
    *   `test_restore_journal` was implemented to verify:
        *   Setup of source storage, creation of pages, and backup to a zip file.
        *   Setup of target storage, including placing a dummy file to ensure it's removed by restore.
        *   Successful restoration from the zip backup.
        *   Verification that the dummy file is gone.
        *   Verification that all original pages exist in the target storage (using `page_exists` and direct file system checks).
        *   Loading of a restored page and comparison of its metadata with the original.
    *   All tests pass.
*   **Next Steps:**
    1.  Consider more robust error handling for corrupted zip files during restore.
    2.  Integrate with backup manifest (Task X.3) for enhanced verification during restore, if implemented.

### Task X.3: Implement Backup Manifest File

*   **Objective**: Create a manifest file within each backup to store metadata and aid in verification/restore.
*   **Status (As of 2025-05-31):** Not started.
*   **Details**:
    *   **Backup Manifest File (Task X.3) - COMPLETED**
        *   **Implemented:**
            *   Defined a JSON manifest (`backup_manifest.json`) structure (`BackupManifest`, `ManifestFileEntry`, etc.) with manifest versioning, backup timestamp, source storage details (type, path, compression), backup tool version, and a list of all backed-up journal page files.
            *   Each file entry in the manifest includes its relative path (using `/` separators), SHA256 hash of its *uncompressed* page data (post-header), original uncompressed size, and its stored (potentially compressed) size within the backup.
            *   The main `FileStorage::backup_journal` function (which creates a Zip archive) now generates this manifest. It dynamically determines page-specific compression, decompresses page data for hashing and original size calculation, and includes `backup_manifest.json` at the root of the zip.
            *   `FileStorage::restore_journal` now attempts to read `backup_manifest.json` from the backup archive, parse it, and log key details. It proceeds with restore even if the manifest is absent or unparsable (logging a warning).
            *   All associated tests are passing.
        *   **Note:** Full verification of backup integrity using the manifest during restore (e.g., hash checking) is a potential future enhancement beyond basic parsing and logging.

## 5. Phase 5: Enhancements & Remaining Features

These are crucial but can be built upon the core established in Phases 1-4.

*   **Task 5.1: Query Engine**: Implement advanced queries (leaf inclusion proofs, page-chain integrity, state replay, time-range, container-centric). **(Completed)**
*   **Task 5.2: External Anchoring (`TSProof`)**: Integrate with a Time Stamping Authority (TSA) or OpenTimestamps to get `TSProof` for `MerkleRoot`s. Store and retrieve these proofs.
*   **Task 5.3: FFI (C and WASM bindings)**: Expose the public API. **(Completed)**
*   **Task 5.4: Metrics and Retention Policies**: Implement functionality based on `[metrics]` and `[retention]` config sections.
*   **Task 5.5: Comprehensive Testing**: Unit, integration, and end-to-end tests for all features.

## 6. Addressing Existing Issues & Code Hygiene

These tasks should be addressed alongside development or as dedicated efforts.

*   **Task 6.1: Add `async_api` feature to `Cargo.toml`**:
    ```toml
    # Cargo.toml
    [features]
    default = ["file-storage", "zstd-compression", "logging", "async"]
    # ...
    async_api = [] # Add this if it's a distinct feature
    # If async API depends on the "async" feature:
    # async_api = ["async"]
    ```
    If `async_api.rs` is always part of the `async` feature, then code using it should be `#[cfg(feature = "async")]`. If it's a separate opt-in, declare it.
*   **Task 6.2: Clarify Error Strategy**:
    *   Review `src/error.rs`, `src/config/error.rs`, `src/types/error.rs`.
    *   Ensure `CJError` in `src/error.rs` is the primary library error.
    *   Implement `From` traits for converting specific errors (e.g., `ConfigError`, `StorageError`) into `CJError`.
*   **Task 6.3: Clean Up Unused Imports**: Regularly remove unused imports as code is implemented.
*   **Task 6.4: Resolve `cfg` warnings**: Ensure all `#[cfg]` attributes correspond to declared features or valid configurations.

## 7. Tooling & Conventions

*   **Code Formatting**: Use `rustfmt`.
*   **Linting**: Use `clippy`.
*   **Continuous Integration (CI)**: Set up CI (e.g., GitHub Actions) to run checks, tests, format, and clippy on pushes/PRs.

This plan provides a roadmap. Tasks within phases can often be parallelized or reordered based on dependencies and priorities.<|MERGE_RESOLUTION|>--- conflicted
+++ resolved
@@ -1,10 +1,6 @@
 # CivicJournal Time - Development Plan
 
-<<<<<<< HEAD
-## Status Update (2025-06-10)
-=======
 ## Status Update (2025-06-05)
->>>>>>> c571106d
 
 ### Completed Tasks
 
@@ -28,12 +24,9 @@
 - [x] Add compression support (Zstd, Lz4, Snappy) for stored pages.
 - [x] Implement error handling for storage operations, including simulation of storage errors for testing.
 - [x] Update all documentation to reflect current implementation details.
-<<<<<<< HEAD
-- [x] Finalize Query Engine with state reconstruction, delta reports, inclusion proofs, and chain integrity checks.
 - [x] Stabilize C and WASM FFI bindings for Turnstile and query features.
-=======
 - [x] Implement Query Engine with core query functionality including leaf inclusion proofs, state reconstruction, delta reports, and page chain integrity checks.
->>>>>>> c571106d
+
 
 ## Next Steps
 
