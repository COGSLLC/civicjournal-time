--- conflicted
+++ resolved
@@ -33,34 +33,21 @@
 1. **API Development**
    - [x] Implement core async API for leaf appending and page retrieval
    - [x] Add sync API wrapper for blocking operations
-<<<<<<< HEAD
-   - [x] Implement Query Interface (`src/query/`):
+   - [ ] Implement Query Interface (`src/query/`):
      - [x] **`get_leaf_inclusion_proof(leaf_hash: [u8; 32])`**
-       - [x] Core implementation in `QueryEngine`
+       - [x] Complete implementation in `FileStorage` and `MemoryStorage`
+       - [x] Add comprehensive tests for proof generation and verification
        - [ ] Optimize with more efficient page searching and indexing
      - [x] **`reconstruct_container_state(container_id: String, at_timestamp: DateTime<Utc>)`**
        - [x] Basic implementation for state reconstruction
        - [ ] Add performance optimizations for large datasets
-=======
-   - [ ] Implement Query Interface (`src/query/`):
-     - [x] **`get_leaf_inclusion_proof(leaf_hash: [u8; 32])`**
-       - [x] Complete implementation in `FileStorage` and `MemoryStorage`
-       - [x] Add comprehensive tests for proof generation and verification
-     - [x] **`reconstruct_container_state(container_id: String, at_timestamp: DateTime<Utc>)`**
-       - [x] Implement state reconstruction logic
        - [x] Add tests for various state reconstruction scenarios
->>>>>>> 52fab0b2
      - [x] **`get_delta_report(container_id: String, from: DateTime<Utc>, to: DateTime<Utc>)`**
        - [x] Implement time-range based querying
        - [ ] Add pagination support for large result sets
      - [x] **`get_page_chain_integrity(level: u8, from: Option<u64>, to: Option<u64>)`**
-<<<<<<< HEAD
-       - [x] Basic chain verification logic
-       - [ ] Add comprehensive tests for chain verification
-=======
        - [x] Implement chain verification logic
        - [x] Add tests for chain verification
->>>>>>> 52fab0b2
    - [ ] Document API usage with examples
    - [ ] Add OpenAPI/Swagger documentation for HTTP endpoints
 
