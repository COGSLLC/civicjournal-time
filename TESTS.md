# CivicJournal Time - Testing Strategy

## Table of Contents
1. [Testing Philosophy](#testing-philosophy)
2. [Global Test Architecture](#global-test-architecture)
3. [Test Types](#test-types)
4. [Test Organization](#test-organization)
5. [Test Data Management](#test-data-management)
6. [Test Fixtures](#test-fixtures)
7. [Time-based Testing](#time-based-testing)
8. [Rollup Testing](#rollup-testing)
9. [Performance Testing](#performance-testing)
10. [Property Testing](#property-testing)
11. [Fuzz Testing](#fuzz-testing)
12. [Test Coverage](#test-coverage)
13. [CI/CD Integration](#cicd-integration)
14. [Test Execution](#test-execution)
15. [Test Naming Conventions](#test-naming-conventions)

## Testing Philosophy

Our testing approach follows these core principles:

- **Reliability**: Tests should be deterministic and not flaky
- **Isolation**: Tests should not depend on external services or shared state
- **Performance**: Tests should be fast to encourage frequent execution
- **Maintainability**: Tests should be as clear and simple as possible
- **Coverage**: Aim for high coverage of both happy paths and edge cases
- **Reproducibility**: Tests should produce the same results given the same inputs
- **Documentation**: Tests should serve as living documentation of the system's behavior

## Global Test Architecture

### Global State Management

To ensure test isolation and reliability, we use a global mutex for managing shared test state:

```rust
// In src/core/mod.rs
lazy_static! {
    pub static ref SHARED_TEST_ID_MUTEX: tokio::sync::Mutex<()> = tokio::sync::Mutex::new(());
}

/// Resets all global ID counters for tests
pub fn reset_global_ids() {
    use crate::core::page::NEXT_PAGE_ID;
    use crate::core::leaf::NEXT_LEAF_ID;
    
    NEXT_PAGE_ID.store(0, std::sync::atomic::Ordering::SeqCst);
    NEXT_LEAF_ID.store(0, std::sync::atomic::Ordering::SeqCst);
}
```

### Test Structure

Each test that modifies global state should follow this pattern:

```rust
#[tokio::test]
async fn test_example() {
    // 1. Acquire the global test mutex
    let _guard = SHARED_TEST_ID_MUTEX.lock().await;
    
    // 2. Reset global state
    reset_global_ids();
    
    // 3. Run test code
    // ...
    
    // 4. The mutex is automatically released when _guard goes out of scope
}
```

### Async Testing

For async tests, we use `tokio::test` with the multi-threaded runtime:

```rust
#[tokio::test(flavor = "multi_thread")]
async fn test_concurrent_operations() {
    // Test code here
}
```

## Test Types

### 1. Unit Tests
- **Location**: `src/**/tests/`
- **Purpose**: Test individual functions and methods in isolation
- **Dependencies**: Use mocks for all external dependencies
- **Examples**:
  - Time window calculations
  - Delta application logic
  - Chunk management

### 2. Integration Tests
- **Location**: `tests/integration/`
- **Purpose**: Test interactions between components
- **Dependencies**: Real implementations of dependencies
- **Examples**:
  - Storage layer interactions
  - API request/response cycles
  - Cross-module functionality

### 3. End-to-End Tests
- **Location**: `tests/e2e/`
- **Purpose**: Test complete workflows
- **Dependencies**: Full application stack
- **Examples**:
  - Complete write/read cycle
  - Recovery scenarios
  - Configuration changes

### 4. Property Tests
- **Location**: `tests/property/`
- **Purpose**: Test properties of functions with generated inputs
- **Dependencies**: `proptest` crate
- **Examples**:
  - Serialization/deserialization roundtrips
  - Idempotent operations
  - Commutative operations

### 5. Fuzz Tests
- **Location**: `tests/fuzz/`
- **Purpose**: Find edge cases through random input generation
- **Dependencies**: `cargo-fuzz`
- **Examples**:
  - Corrupt chunk detection
  - Malformed input handling

## Test Organization

### Directory Structure

```
tests/
├── integration/       # Integration tests
│   ├── storage/       # Storage backend tests
│   ├── api/           # API integration tests
│   └── helpers.rs     # Test helpers
├── e2e/               # End-to-end tests
│   ├── recovery/      # Recovery scenarios
│   └── workflows/     # Common workflows
├── property/          # Property-based tests
│   ├── delta.rs       # Delta properties
│   └── chunk.rs       # Chunk properties
└── fuzz/              # Fuzz tests
    ├── fuzz_targets/  # Cargo-fuzz targets
    └── corpus/        # Test corpora
```

Recent test files in the root `tests/` directory include `file_storage_tests.rs`, `time_manager_tests.rs`, `basic_types_tests.rs`, and the expanded `memory_storage_tests.rs` which verifies in-memory backend behavior. The memory storage tests now exercise leaf lookup, page deletion, clearing logic, concurrency checks, targeted and level-wide failure simulation in addition to page summaries. The basic types suite checks conversions for common enums and error helper constructors. The `turnstile_tests.rs` file validates persistence and retry logic along with invalid JSON and bad hash handling. A `page_behavior_tests.rs` file covers canonical hashing of net patches and page finalization rules.

### Test Modules

Each test module should follow this structure:

```rust
#[cfg(test)]
mod tests {
    use super::*;
    use test_utils::{setup, teardown};
    
    #[test]
    fn test_feature() {
        // Arrange
        let fixture = setup();
        
        // Act
        let result = function_under_test();
        
        // Assert
        assert!(result.is_ok());
        
        // Cleanup
        teardown(fixture);
    }
}
```

## Time-based Testing

### Controlling Time in Tests

For time-dependent tests, we use fixed timestamps to ensure determinism:

```rust
use chrono::{DateTime, TimeZone, Utc};

fn create_test_timestamps() -> Vec<DateTime<Utc>> {
    let base_time = Utc.with_ymd_and_hms(2025, 1, 1, 0, 0, 0).unwrap();
    vec![
        base_time,
        base_time + chrono::Duration::seconds(30),  // 30 seconds later
        base_time + chrono::Duration::minutes(5),   // 5 minutes later
        base_time + chrono::Duration::hours(1),     // 1 hour later
    ]
}
```

## Rollup Testing

### Testing Rollup Behavior

When testing rollup functionality, verify:

1. **Page Finalization**
   - Pages are finalized when they reach max_leaves_per_page
   - Pages are finalized when they exceed max_page_age_seconds
   - Finalized pages are properly hashed and stored

2. **Rollup Process**
   - Child pages are correctly rolled up to parent pages
   - Merkle roots are recalculated during rollup
   - The rollup process respects the time hierarchy levels

3. **Active Page Management**
   - Only one active page per level exists at any time
   - New pages are created when needed
   - Active pages correctly accept new leaves

## Test Data Management

### Test Data Generation

Use the `test_utils` module for generating test data:

```rust
mod test_utils {
    use crate::core::delta::{Delta, Operation};
    use uuid::Uuid;
    
    pub fn generate_test_deltas(count: usize) -> Vec<Delta> {
        (0..count)
            .map(|i| Delta {
                operation: Operation::Create {
                    object_id: Uuid::new_v4(),
                    data: format!("test_data_{}", i).into_bytes(),
                },
                timestamp: Utc::now(),
            })
            .collect()
    }
}
```

### Test Isolation

- Each test should clean up after itself
- Use unique identifiers for test resources
- Consider using `tempfile` for temporary storage

## Test Fixtures

### Common Fixtures

Define common test scenarios in `tests/fixtures.rs`:

```rust
pub struct TestContext {
    pub storage: Arc<dyn StorageBackend>,
    pub config: Config,
}

impl TestContext {
    pub fn new() -> Self {
        let config = Config {
            chunk_size: 1000,
            retention_period: Duration::days(7),
            // ... other test defaults
        };
        
        Self {
            storage: Arc::new(MemoryStorage::new()),
            config,
        }
    }
}
```

## Performance Testing

### Benchmarking

Use `criterion` for benchmarks in `benches/`:

```rust
use criterion::{criterion_group, criterion_main, Criterion};

fn benchmark_chunk_creation(c: &mut Criterion) {
    c.bench_function("create_chunk", |b| {
        b.iter(|| {
            // Benchmark code here
        })
    });
}

criterion_group!(benches, benchmark_chunk_creation);
criterion_main!(benches);
```

### Load Testing

- Use `k6` or `locust` for HTTP API load testing
- Test with realistic workloads
- Measure:
  - Throughput
  - Latency distribution
  - Memory usage

## Property Testing

### Using Proptest

```rust
use proptest::prelude::*;

proptest! {
    #[test]
    fn test_serialization_roundtrip(delta in any::<Delta>()) {
        let serialized = serde_json::to_vec(&delta).unwrap();
        let deserialized: Delta = serde_json::from_slice(&serialized).unwrap();
        assert_eq!(delta, deserialized);
    }
}
```

## Fuzz Testing

### Fuzz Target Example

```rust
// fuzz/fuzz_targets/chunk_parsing.rs
#![no_main]

use libfuzzer_sys::fuzz_target;

fuzz_target!(|data: &[u8]| {
    if let Ok(chunk) = Chunk::from_bytes(data) {
        let _ = chunk.validate();
    }
});
```

## Test Coverage

### Coverage Reporting

Use `cargo-tarpaulin` for coverage:

```bash
# Install
cargo install cargo-tarpaulin

# Generate coverage report
cargo tarpaulin --out Html
```

### Coverage Goals

- Core logic: 95%+
- Storage backends: 90%+
- API endpoints: 85%+
- Overall: 90%+

## CI/CD Integration

### GitHub Actions

```yaml
name: Test

on: [push, pull_request]

jobs:
  test:
    runs-on: ubuntu-latest
    steps:
      - uses: actions/checkout@v2
      - uses: actions-rs/toolchain@v1
        with:
          toolchain: stable
          components: rustfmt, clippy
      
      - name: Run tests
        run: cargo test --all-features
        
      - name: Run clippy
        run: cargo clippy -- -D warnings
        
      - name: Check formatting
        run: cargo fmt -- --check
```

## Test Execution

### Running Tests

```bash
# Run all tests
cargo test

# Run integration tests only
cargo test --test integration

# Run tests with logging
RUST_LOG=debug cargo test -- --nocapture

# Run benchmarks
cargo bench

# Run fuzz tests
cargo +nightly fuzz run chunk_parsing
```

## Test Naming Conventions

### Test Naming

Use the following patterns for test names:

- `test_<method>_when_<condition>_then_<expected_behavior>`
- `test_<method>_with_<input>_expect_<output>`
- `test_<feature>_<scenario>`

### Example Test Names

```rust
#[test]
fn test_add_delta_when_storage_full_then_returns_error() { ... }

#[test]
fn test_chunk_merge_with_empty_chunk_returns_original() { ... }

#[test]
fn test_recovery_after_crash() { ... }
```

## Best Practices

1. **Test One Thing**: Each test should verify a single behavior
2. **Use Descriptive Names**: Test names should describe the scenario and expected outcome
3. **Keep Tests Fast**: Tests should run in milliseconds
4. **Minimize Dependencies**: Mock external services
5. **Test Error Cases**: Verify error handling and edge cases
6. **Use Property Tests**: For verifying invariants
7. **Document Test Assumptions**: Use comments to explain non-obvious test logic
8. **Clean Up Resources**: Ensure tests don't leak resources
9. **Run Tests in Parallel**: When possible, enable parallel test execution
10. **Review Test Failures**: Don't ignore flaky tests - fix the underlying issues

## Adding New Tests

When adding new functionality, follow this process:

1. Add unit tests for new functions and methods
2. Add integration tests for component interactions
3. Add property tests for core algorithms
4. Update relevant documentation
5. Ensure all tests pass before merging

## Debugging Tests

For debugging test failures:

```bash
# Run a specific test with debug output
RUST_BACKTRACE=1 cargo test test_name -- --nocapture

# Run with logging
RUST_LOG=debug cargo test -- --nocapture

# Debug with LLDB
rust-lldb -- cargo test test_name
```

## Performance Considerations

- Use `#[ignore]` for slow tests that don't need to run on every commit
- Consider using `#[cfg(test)]` to conditionally compile test-only code
- Use `lazy_static` for expensive test setup
- Consider using `test-case` for parameterized tests

## Security Testing

- Test for common vulnerabilities (e.g., SQL injection, XSS)
- Fuzz test all parsers and deserializers
- Test with malformed inputs
- Verify proper error handling and logging

## Documentation Tests

```rust
/// Adds two numbers together.
///
/// # Examples
///
/// ```
/// # use my_crate::add;
/// assert_eq!(add(2, 2), 4);
/// ```
pub fn add(a: i32, b: i32) -> i32 {
    a + b
}
```

Run documentation tests with:

```bash
cargo test --doc
```

## Continuous Integration

Ensure your CI pipeline includes:

1. Unit tests
2. Integration tests
3. Documentation tests
4. Code formatting check
5. Clippy lints
6. Security audit (cargo-audit)
7. Coverage reporting

## Implemented Tests

The repository includes a comprehensive suite of tests covering all major
components:

- `src/core/leaf.rs` – unit tests for `JournalLeaf` creation, ID management and
  `LeafData` serialization.
<<<<<<< HEAD
 - `src/core/page.rs` – unit tests validating page hashing logic and
   serialization round trips. A boundary test confirms `is_content_empty`
   transitions correctly when leaves are added.
=======
- `src/core/page.rs` – unit tests validating page hashing logic and
  serialization round trips.
>>>>>>> 2f2fcaaf
- `src/core/merkle.rs` – exhaustive tests of `MerkleTree` construction and
  proof generation.
- `src/config/tests/config_mod_tests.rs` – configuration loading,
  environment overrides and validation.
- `tests/hash_tests.rs` – hashing helper functions.
- `tests/memory_storage_*` – unit tests for the in‑memory storage backend.
- `tests/file_storage_*` – unit and integration tests for the file storage
  backend, including an error test for permission-denied writes, a check
  that `load_page_by_hash` skips invalid files, validation that loading
  a page fails when the file header is too short, and a test verifying
<<<<<<< HEAD
  `load_leaf_by_hash` ignores files not prefixed with `page_` and does not
  treat thrall hashes in higher-level pages as leaves. An
  additional edge-case test stores and loads a large page under each
  compression algorithm to ensure stability.
  Another test confirms that listing finalized pages for a level with no
  directory returns an empty list.
  A new check verifies that `page_exists` returns false before storing a page
  and true afterward.
=======
  `load_leaf_by_hash` ignores files not prefixed with `page_`.
>>>>>>> 2f2fcaaf
- `tests/time_manager_*` – tests for the time hierarchy manager including
  rollup and retention behaviour.
  A new boundary test verifies that leaves exactly on page window
  boundaries create a fresh active page.
- `tests/query_engine_tests.rs` – query engine tests such as delta reports and
  page chain integrity (including the missing-page scenario).
- `tests/api_*` – synchronous and asynchronous API tests.
- `tests/turnstile_*` – tests for the turnstile queuing system.
- `tests/integration/full_workflow.rs` – full workflow integration test.
<<<<<<< HEAD
- `tests/integration/rollup_file_integration.rs` – verifies roll-up across
  levels using the file storage backend and ensures the query API sees all
  appended leaves.
=======
>>>>>>> 2f2fcaaf

These tests can be run with `cargo test` and are executed automatically in CI.

## Test Maintenance

- Regularly review and update tests
- Remove or update flaky tests
- Keep test data up to date
- Monitor test execution time
- Update documentation when test behavior changes<|MERGE_RESOLUTION|>--- conflicted
+++ resolved
@@ -529,14 +529,10 @@
 
 - `src/core/leaf.rs` – unit tests for `JournalLeaf` creation, ID management and
   `LeafData` serialization.
-<<<<<<< HEAD
  - `src/core/page.rs` – unit tests validating page hashing logic and
    serialization round trips. A boundary test confirms `is_content_empty`
    transitions correctly when leaves are added.
-=======
-- `src/core/page.rs` – unit tests validating page hashing logic and
-  serialization round trips.
->>>>>>> 2f2fcaaf
+
 - `src/core/merkle.rs` – exhaustive tests of `MerkleTree` construction and
   proof generation.
 - `src/config/tests/config_mod_tests.rs` – configuration loading,
@@ -547,7 +543,6 @@
   backend, including an error test for permission-denied writes, a check
   that `load_page_by_hash` skips invalid files, validation that loading
   a page fails when the file header is too short, and a test verifying
-<<<<<<< HEAD
   `load_leaf_by_hash` ignores files not prefixed with `page_` and does not
   treat thrall hashes in higher-level pages as leaves. An
   additional edge-case test stores and loads a large page under each
@@ -556,9 +551,7 @@
   directory returns an empty list.
   A new check verifies that `page_exists` returns false before storing a page
   and true afterward.
-=======
-  `load_leaf_by_hash` ignores files not prefixed with `page_`.
->>>>>>> 2f2fcaaf
+
 - `tests/time_manager_*` – tests for the time hierarchy manager including
   rollup and retention behaviour.
   A new boundary test verifies that leaves exactly on page window
@@ -568,12 +561,9 @@
 - `tests/api_*` – synchronous and asynchronous API tests.
 - `tests/turnstile_*` – tests for the turnstile queuing system.
 - `tests/integration/full_workflow.rs` – full workflow integration test.
-<<<<<<< HEAD
 - `tests/integration/rollup_file_integration.rs` – verifies roll-up across
   levels using the file storage backend and ensures the query API sees all
   appended leaves.
-=======
->>>>>>> 2f2fcaaf
 
 These tests can be run with `cargo test` and are executed automatically in CI.
 
