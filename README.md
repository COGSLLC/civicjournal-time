--- conflicted
+++ resolved
@@ -454,10 +454,7 @@
 at runtime. Should both methods fail you'll be prompted to install PostgreSQL or
 provide `database_url` manually. See [DEMOMODE.md](DEMOMODE.md) for full
 configuration and PostgreSQL setup instructions.
-<<<<<<< HEAD
-=======
-
->>>>>>> 431b7e47
+
 
 ## WebAssembly Bindings
 
