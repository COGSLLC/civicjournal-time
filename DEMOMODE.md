# Demo Mode Specification

This document outlines the **Demo Mode** for the Journal system. It provides instructions for generating, exploring, and validating years of simulated journal data.

## 1. Overview

* **Purpose**: Showcase rollup, snapshot, and exploration features in a safe, isolated environment.
* **Goals**:

  * Rapidly generate realistic journal activity over a 20‑year span.
  * Trigger rollups and snapshots at configurable intervals.
  * Offer interactive or CLI‑based exploration of history and state.

## 2. Prerequisites

* Rust 1.68+ (or your chosen language runtime)
* PostgreSQL 12+ instance (dedicated schema/database)
* Optional: Docker Compose setup for isolation
* Dependencies:

  * CLI parser (e.g., Clap for Rust)
  * Async/runtime (e.g., Tokio)
  * DB client (e.g., SQLx or Diesel)
  * Faker or lorem ipsum crate for fake content

## 3. Quick Start

Build and run the simulator with the optional `demo` feature:

```bash
cargo run --features demo --bin journal-demo -- run --mode batch
```

This generates demo data according to the `[demo]` section in `Journal.toml`.
Base application settings are loaded from `config.toml` if it exists; otherwise
default values are used.

## 4. Configuration

Add a `[demo]` section to your `Journal.toml`:

```toml
[demo]
start_date = "2005-01-01"
end_date   = "2025-01-01"
rate       = { real_seconds_per_month = 0.5 }
seed       = 42
users      = 10
containers = 20
leaf_rate  = { per_real_second = 10 }
rollup     = { l0_size=1000, l1_time="1h", l2_time="1d" }
snapshot   = { every="P1Y" }
```

* **start\_date/end\_date**: demo timeline bounds.
* **rate**: acceleration factor.
* **leaf\_rate**: leaves generated per tick.
* **rollup** thresholds\*\*: override production defaults for demo.
* **snapshot.every**: ISO‑8601 interval for snapshots.

## 5. Time Simulator

* **Mode**: Batch vs. Live

  * **Batch**: generate entire dataset in one run, then exit.
  * **Live**: pace generation by sleeping `rate.real_seconds_per_month` per simulated month.
* **Implementation**:

  * Compute total months.
  * Loop from `start_date` to `end_date`, advancing by one month per iteration.
  * Within each month, spawn `leaf_rate.per_real_second * rate` leaves.

## 6. Leaf Generator

* For each tick:

  1. Pick random user ID (`1..users`).
  2. Pick random container ID (`1..containers`).
  3. Generate content via lorem ipsum library.
  4. Random delta type: CREATE / EDIT / COMMENT.
  5. Call `create_leaf()` API.

* **Traceability**: embed tags like `[demo:<month>:<seq>]` in content to aid tracing.

## 7. Rollup Triggering

* After each leaf insertion, check all configured levels:

  * Size threshold for L0
  * Time threshold for L1/L2
* Invoke `seal_page(level)` when conditions are met.
* Support **burstiness** by injecting random spikes in `leaf_rate`.

## 8. Snapshot Generation

* At each interval defined by `snapshot.every` (e.g., yearly):

  * Call `create_snapshot(as_of_timestamp)`.
  * Log snapshot hashes.
  * Invoke **snap\_off** to archive lower rollup pages fully covered by this snapshot.

## 9. Explorer Interface

Provide two options:

### 9.1 CLI Tool

```
journal-demo explore \
  --container 5 \
  --as-of 2013-06-01 \
  --show-leafs \
  --show-rollup-chain
```

* Subcommands: `list-users`, `list-containers`, `get-state`, `trace-leaf <id>`.

### 9.2 Minimal Web UI

* Simple HTML + JS app served on `localhost:4000`
* Endpoints:

  * `/api/leafs?container=X&from=...&to=...`
  * `/api/rollups?level=0&...`
  * `/api/snapshots`
* Visualize via D3 or plain tables.

## 10. PostgreSQL Integration

Demo Mode can run entirely using the file storage backend, but to better mimic a
production deployment it should also insert each generated payload into a real
PostgreSQL table. This allows the turnstile trigger in
[`TURNSTILE.md`](TURNSTILE.md) to validate that the ledger and the database stay
in sync.

* Launch a dedicated Postgres instance (e.g. `journal_demo`). If `database_url`
  is omitted the demo first tries Docker and falls back to an embedded server
  downloaded at runtime. If both fail you'll be asked to install PostgreSQL
  locally. To run manually use a small Docker Compose file:
<<<<<<< HEAD
=======

>>>>>>> 431b7e47

  ```yaml
  services:
    db:
      image: postgres:15
      environment:
        POSTGRES_DB: journal_demo
        POSTGRES_USER: demo
        POSTGRES_PASSWORD: demo
      ports:
        - "5432:5432"
  ```

* On startup, create a `transactions` table and install the trigger from the
  sample in `TURNSTILE.md`.
* Schema reset is controlled by the optional `--wipe` flag.
* Use the `[demo]` section in `Journal.toml` to provide a database URL
  (`postgres://demo:demo@localhost:5432/journal_demo`).
* When generating leaves, insert a row into the table in addition to appending
  to the journal. This makes it possible to search records forward or backward
  directly in SQL and cross-check with reconstructed snapshots.
* Support a `--persist` flag to keep data between runs.

## 11. Running the Demo

```bash
# Batch mode:
journal-demo run --mode batch

# Live mode:
journal-demo run --mode live --wipe

# Explore:
journal-demo explore --help
```

## 12. Tips & Best Practices

* **Seed control**: Fix `seed` for reproducible demos.
* **Logging**: Use structured logs (JSON) with demo tags.
* **Performance**: Increase DB pool size for high leaf rates.
* **Monitoring**: Expose Prometheus metrics for pages/sec.

## 13. Scaffold Hints

* Directory layout:

  * `demo/`

    * `mod.rs` (entrypoint)
    * `config.rs` (parse `[demo]` section)
    * `simulator.rs` (time loop)
    * `generator.rs` (leaf & patch logic)
    * `rollup.rs`, `snapshot.rs`
    * `explorer.rs` (CLI & HTTP handlers)
  * `demo/tests/` (end-to-end smoke tests)

* Use feature flags: `--features demo` to include this module only in dev builds.

## 14. Extending Demo Mode

* Add custom event patterns (e.g., mass forks/merges).
* Support injecting failures to test recovery logic.
* Integrate with UI frameworks for richer visualization.<|MERGE_RESOLUTION|>--- conflicted
+++ resolved
@@ -137,10 +137,7 @@
   is omitted the demo first tries Docker and falls back to an embedded server
   downloaded at runtime. If both fail you'll be asked to install PostgreSQL
   locally. To run manually use a small Docker Compose file:
-<<<<<<< HEAD
-=======
-
->>>>>>> 431b7e47
+
 
   ```yaml
   services:
