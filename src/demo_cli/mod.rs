#![cfg(feature = "demo")]

//! Scaffolding for the new `cj-demo` command line interface.
//!
//! Each subcommand is currently a stub. Implementation will follow
//! the specification in `DEMOMODE.md`.

use clap::{Parser, Subcommand};
use crate::{init, CJResult};
use crate::api::async_api::Journal;
use chrono::{DateTime, Utc, Duration};
use tokio_postgres::NoTls;
use rand::{SeedableRng, Rng};
use rand::rngs::StdRng;
use fake::{Fake, faker::lorem::en::Sentence};
use serde_json::json;
use hex;
use std::io::{self, Write};
use std::time::Duration as StdDuration;
use crossterm::{execute,
    terminal::{self, EnterAlternateScreen, LeaveAlternateScreen, Clear, ClearType, SetSize},
    cursor,
    event::{self, Event, KeyCode},
    style::{Color, SetBackgroundColor, SetForegroundColor, ResetColor}
};

#[derive(Parser)]
#[command(author, version, about="CivicJournal Demo CLI", long_about=None)]
pub struct Cli {
    #[command(subcommand)]
    pub command: Option<Commands>,
}

#[derive(Subcommand)]
pub enum Commands {
    /// Run default demo (generate data and launch navigator)
    Demo,
    /// Remove demo data directory
    Cleanup,
    /// Simulate journal history
    Simulate {
        #[arg(long)]
        container: String,
        #[arg(long, default_value_t = 50)]
        fields: u32,
        #[arg(long)]
        duration: String,
        #[arg(long, default_value_t = 0)]
        errors_parked: u32,
        #[arg(long, default_value_t = 0)]
        errors_malformed: u32,
        #[arg(long)]
        start: String,
        #[arg(long, default_value_t = 42)]
        seed: u64,
    },
    /// Reconstruct state as of a timestamp
    State {
        #[arg(long)]
        container: String,
        #[arg(long)]
        as_of: String,
    },
    /// Revert a database back to a timestamp
    Revert {
        #[arg(long)]
        container: String,
        #[arg(long)]
        as_of: String,
        #[arg(long)]
        db_url: String,
    },
    /// Leaf inspection commands
    Leaf {
        #[command(subcommand)]
        command: LeafCmd,
    },
    /// Page inspection commands
    Page {
        #[command(subcommand)]
        command: PageCmd,
    },
    /// Interactive navigator
    Nav {
        #[arg(long)]
        container: String,
    },
}

#[derive(Subcommand)]
pub enum LeafCmd {
    /// List leaves
    List {
        #[arg(long)]
        container: String,
    },
    /// Show a single leaf
    Show {
        #[arg(long)]
        container: String,
        #[arg(long)]
        leaf_id: u64,
        #[arg(long, default_value_t = false)]
        pretty_json: bool,
    },
}

#[derive(Subcommand)]
pub enum PageCmd {
    /// List pages at a level
    List {
        #[arg(long)]
        container: String,
        #[arg(long)]
        level: u32,
    },
    /// Show a single page
    Show {
        #[arg(long)]
        container: String,
        #[arg(long)]
        page_id: u64,
        #[arg(long, default_value_t = false)]
        raw: bool,
    },
}

pub async fn run() -> CJResult<()> {
    let cli = Cli::parse();
    let config = init(None)?;
    match cli.command.unwrap_or(Commands::Demo) {
        Commands::Demo => {
            run_demo(&config).await?
        }
        Commands::Cleanup => {
            cleanup_demo(&config)?;
            return Ok(());
        }
        Commands::Simulate { container, fields, duration, errors_parked: _, errors_malformed: _, start, seed } => {
            let journal = Journal::new(config).await?;
            simulate(&journal, &container, fields, &duration, &start, seed).await?;
        }
        Commands::State { container, as_of } => {
            let journal = Journal::new(config).await?;
            state_cmd(&journal, &container, &as_of).await?;
        }
        Commands::Revert { container, as_of, db_url } => {
            let journal = Journal::new(config).await?;
            revert_cmd(&journal, &container, &as_of, &db_url).await?;
        }
        Commands::Leaf { command } => {
            let journal = Journal::new(config).await?;
            match command {
                LeafCmd::List { container } => list_leaves(&journal, &container).await?,
                LeafCmd::Show { container, leaf_id, pretty_json } => show_leaf(&journal, &container, leaf_id, pretty_json).await?,
            }
        }
        Commands::Page { command } => {
            let journal = Journal::new(config).await?;
            match command {
                PageCmd::List { container: _, level } => list_pages(&journal, level).await?,
                PageCmd::Show { container: _, page_id, raw } => show_page(&journal, page_id, raw).await?,
            }
        }
        Commands::Nav { container } => {
            let journal = Journal::new(config).await?;
<<<<<<< HEAD
            let mut idx = 0usize;
            let mut level = 0u8;
            nav_cmd(&journal, &container, &mut idx, &mut level).await?;
=======
            nav_cmd(&journal, &container).await?;
>>>>>>> 3f79d9f1
        }
    }
    Ok(())
}

fn parse_duration_spec(spec: &str) -> CJResult<Duration> {
    if spec.len() < 2 { return Err(crate::CJError::invalid_input("invalid duration")); }
    let (num_str, unit) = spec.split_at(spec.len()-1);
    let n: i64 = num_str.parse().map_err(|_| crate::CJError::invalid_input("invalid duration"))?;
    let dur = match unit {
        "y" => Duration::days(n * 365),
        "m" => Duration::days(n * 30),
        "d" => Duration::days(n),
        _ => return Err(crate::CJError::invalid_input("invalid duration")),
    };
    Ok(dur)
}

async fn simulate(journal: &Journal, container: &str, fields: u32, duration: &str, start: &str, seed: u64) -> CJResult<()> {
    let start_ts = start.parse::<DateTime<Utc>>().map_err(|e| crate::CJError::new(e.to_string()))?;
    let dur = parse_duration_spec(duration)?;
    let mut rng = StdRng::seed_from_u64(seed);
    let range_secs = dur.num_seconds();
    for i in 0..fields {
        let field_name = format!("field{}", i + 1);
        let offset = rng.gen_range(0..range_secs);
        let ts = start_ts + Duration::seconds(offset);
        let val: String = Sentence(1..2).fake();
        let payload = json!({ field_name: val });
        journal.append_leaf(ts, None, container.to_string(), payload).await?;
    }
    println!("Simulated {} fields over {}", fields, duration);
    Ok(())
}

async fn state_cmd(journal: &Journal, container: &str, as_of: &str) -> CJResult<()> {
    let at = as_of.parse::<DateTime<Utc>>().map_err(|e| crate::CJError::new(e.to_string()))?;
    let state = journal.reconstruct_container_state(container, at).await?;
    println!("{}", serde_json::to_string_pretty(&state.state_data).unwrap_or_default());
    Ok(())
}

async fn revert_cmd(journal: &Journal, container: &str, as_of: &str, db_url: &str) -> CJResult<()> {
    let at = as_of.parse::<DateTime<Utc>>().map_err(|e| crate::CJError::new(e.to_string()))?;
    let state = journal.reconstruct_container_state(container, at).await?;
    let (mut client, connection) = tokio_postgres::connect(db_url, NoTls).await.map_err(|e| crate::CJError::new(e.to_string()))?;
    tokio::spawn(async move {
        if let Err(e) = connection.await {
            eprintln!("connection error: {}", e);
        }
    });
    let tx = client.transaction().await.map_err(|e| crate::CJError::new(e.to_string()))?;
    tx.execute(&format!("CREATE TABLE IF NOT EXISTS {} (field TEXT PRIMARY KEY, value JSONB)", container), &[]).await.map_err(|e| crate::CJError::new(e.to_string()))?;
    tx.execute(&format!("TRUNCATE {}", container), &[]).await.map_err(|e| crate::CJError::new(e.to_string()))?;
    if let Some(map) = state.state_data.as_object() {
        for (field, value) in map {
            let json_str = serde_json::to_string(value).map_err(|e| crate::CJError::new(e.to_string()))?;
            tx.execute(&format!("INSERT INTO {} (field, value) VALUES ($1, $2)", container), &[&field, &json_str]).await.map_err(|e| crate::CJError::new(e.to_string()))?;
        }
    }
    tx.commit().await.map_err(|e| crate::CJError::new(e.to_string()))?;
    journal.append_leaf(Utc::now(), None, container.to_string(), json!({"revert_to": as_of})).await?;
    println!("Reverted {} to {}", container, as_of);
    Ok(())
}

async fn list_leaves(journal: &Journal, container: &str) -> CJResult<()> {
    let mut pages = journal.query.storage().list_finalized_pages_summary(0).await?;
    if let Some(active) = journal.manager.get_active_page(0).await {
        pages.push(crate::core::page::JournalPageSummary {
            page_id: active.page_id,
            level: active.level,
            creation_timestamp: active.creation_timestamp,
            end_time: active.end_time,
            page_hash: active.page_hash,
        });
    }
    pages.sort_by_key(|p| p.page_id);
    for summary in pages {
        if let Some(page) = journal.query.storage().load_page(summary.level, summary.page_id).await? {
            if let crate::core::page::PageContent::Leaves(leaves) = page.content {
                for leaf in leaves {
                    if leaf.container_id == container {
                        println!("{:>6} {} {}", leaf.leaf_id, leaf.timestamp.to_rfc3339(), hex::encode(leaf.leaf_hash));
                    }
                }
            }
        }
    }
    Ok(())
}

async fn show_leaf(journal: &Journal, container: &str, leaf_id: u64, pretty: bool) -> CJResult<()> {
    let mut pages = journal.query.storage().list_finalized_pages_summary(0).await?;
    if let Some(active) = journal.manager.get_active_page(0).await {
        pages.push(crate::core::page::JournalPageSummary {
            page_id: active.page_id,
            level: active.level,
            creation_timestamp: active.creation_timestamp,
            end_time: active.end_time,
            page_hash: active.page_hash,
        });
    }
    pages.sort_by_key(|p| p.page_id);
    for summary in pages {
        if let Some(page) = journal.query.storage().load_page(summary.level, summary.page_id).await? {
            if let crate::core::page::PageContent::Leaves(leaves) = page.content {
                for leaf in leaves {
                    if leaf.container_id == container && leaf.leaf_id == leaf_id {
                        let output = if pretty {
                            serde_json::to_string_pretty(&leaf.delta_payload).unwrap_or_default()
                        } else {
                            serde_json::to_string(&leaf.delta_payload).unwrap_or_default()
                        };
                        println!("Leaf {} @ {}\n{}", leaf_id, leaf.timestamp.to_rfc3339(), output);
                        return Ok(());
                    }
                }
            }
        }
    }
    println!("Leaf {} not found", leaf_id);
    Ok(())
}

async fn list_pages(journal: &Journal, level: u32) -> CJResult<()> {
    let mut pages = journal.query.storage().list_finalized_pages_summary(level as u8).await?;
    pages.sort_by_key(|p| p.page_id);
    for p in pages {
        println!("L{}P{} {}", p.level, p.page_id, p.creation_timestamp.to_rfc3339());
    }
    Ok(())
}

async fn show_page(journal: &Journal, page_id: u64, raw: bool) -> CJResult<()> {
    if let Some(page) = journal.query.storage().load_page(0, page_id).await? {
        if raw {
            println!("page_hash {}", hex::encode(page.page_hash));
        } else {
            println!("{}", serde_json::to_string_pretty(&page).unwrap_or_default());
        }
    } else {
        println!("Page {} not found", page_id);
    }
    Ok(())
}

async fn collect_leaves(journal: &Journal, container: &str) -> CJResult<Vec<crate::core::leaf::JournalLeaf>> {
    let mut pages = journal.query.storage().list_finalized_pages_summary(0).await?;
    if let Some(active) = journal.manager.get_active_page(0).await {
        pages.push(crate::core::page::JournalPageSummary {
            page_id: active.page_id,
            level: active.level,
            creation_timestamp: active.creation_timestamp,
            end_time: active.end_time,
            page_hash: active.page_hash,
        });
    }
    pages.sort_by_key(|p| p.page_id);
    let mut leaves = Vec::new();
    for summary in pages {
        if let Some(page) = journal.query.storage().load_page(summary.level, summary.page_id).await? {
            if let crate::core::page::PageContent::Leaves(ls) = page.content {
                for leaf in ls {
                    if leaf.container_id == container {
                        leaves.push(leaf);
                    }
                }
            }
        }
    }
    leaves.sort_by_key(|l| l.leaf_id);
    Ok(leaves)
}

async fn find_page_for_ts(journal: &Journal, level: u8, ts: DateTime<Utc>) -> CJResult<Option<crate::core::page::JournalPage>> {
    let mut pages = journal.query.storage().list_finalized_pages_summary(level).await?;
    if let Some(active) = journal.manager.get_active_page(level).await {
        pages.push(crate::core::page::JournalPageSummary {
            page_id: active.page_id,
            level: active.level,
            creation_timestamp: active.creation_timestamp,
            end_time: active.end_time,
            page_hash: active.page_hash,
        });
    }
    for summary in pages {
        if ts >= summary.creation_timestamp && ts < summary.end_time {
            if let Some(page) = journal.query.storage().load_page(level, summary.page_id).await? {
                return Ok(Some(page));
            }
        }
    }
    Ok(None)
}

fn read_line(prompt: &str) -> io::Result<String> {
    print!("{}", prompt);
    io::stdout().flush()?;
    let mut input = String::new();
    io::stdin().read_line(&mut input)?;
    Ok(input.trim().to_string())
}

fn show_help(stdout: &mut io::Stdout) -> io::Result<()> {
    execute!(stdout, Clear(ClearType::All), cursor::MoveTo(0,0), SetForegroundColor(Color::White))?;
    writeln!(stdout, "Navigation Help")?;
    execute!(stdout, SetForegroundColor(Color::Grey))?;
    writeln!(stdout, "←/→ : previous/next leaf")?;
    writeln!(stdout, "↑/↓ : parent/child page")?;
    writeln!(stdout, "S : show state at timestamp")?;
    writeln!(stdout, "R : revert database")?;
    writeln!(stdout, "F : find leaf by id")?;
    writeln!(stdout, "D : display database state")?;
    writeln!(stdout, "Q : quit")?;
    writeln!(stdout, "Press any key to continue...")?;
    execute!(stdout, SetForegroundColor(Color::White))?;
    stdout.flush()?;
    let _ = event::read();
    Ok(())
}

async fn show_state_prompt(journal: &Journal, container: &str) -> CJResult<()> {
    terminal::disable_raw_mode()?;
    execute!(io::stdout(), LeaveAlternateScreen)?;
    let ts_str = read_line("Timestamp (YYYY-MM-DDTHH:MM:SSZ): ")?;
    let at = ts_str.parse::<DateTime<Utc>>().map_err(|e| crate::CJError::new(e.to_string()))?;
    let state = journal.reconstruct_container_state(container, at).await?;
    println!("{}", serde_json::to_string_pretty(&state.state_data).unwrap_or_default());
    let _ = read_line("Press Enter to continue...");
    execute!(io::stdout(), EnterAlternateScreen, SetBackgroundColor(Color::Blue), SetForegroundColor(Color::White), Clear(ClearType::All))?;
    terminal::enable_raw_mode()?;
    Ok(())
}

async fn revert_prompt(journal: &Journal, container: &str) -> CJResult<()> {
    terminal::disable_raw_mode()?;
    execute!(io::stdout(), LeaveAlternateScreen)?;
    let ts_str = read_line("Revert to timestamp (YYYY-MM-DDTHH:MM:SSZ): ")?;
    let db_url = read_line("Postgres URL: ")?;
    execute!(io::stdout(), EnterAlternateScreen, SetBackgroundColor(Color::Blue), SetForegroundColor(Color::White), Clear(ClearType::All))?;
    terminal::enable_raw_mode()?;
    revert_cmd(journal, container, &ts_str, &db_url).await
}

async fn search_prompt(leaves: &[crate::core::leaf::JournalLeaf]) -> CJResult<Option<usize>> {
    terminal::disable_raw_mode()?;
    execute!(io::stdout(), LeaveAlternateScreen)?;
    let id_str = read_line("Leaf id to jump to: ")?;
    execute!(io::stdout(), EnterAlternateScreen, SetBackgroundColor(Color::Blue), SetForegroundColor(Color::White), Clear(ClearType::All))?;
    terminal::enable_raw_mode()?;
    if let Ok(id) = id_str.parse::<u64>() {
        for (i, l) in leaves.iter().enumerate() {
            if l.leaf_id == id { return Ok(Some(i)); }
        }
    }
    Ok(None)
}

async fn dump_prompt(leaf: &crate::core::leaf::JournalLeaf) -> CJResult<()> {
    terminal::disable_raw_mode()?;
    execute!(io::stdout(), LeaveAlternateScreen)?;
    let path = read_line("Dump file path: ")?;
    std::fs::write(&path, serde_json::to_vec_pretty(&leaf.delta_payload)?)?;
    println!("Saved to {}", path);
    let _ = read_line("Press Enter to continue...");
    execute!(io::stdout(), EnterAlternateScreen, SetBackgroundColor(Color::Blue), SetForegroundColor(Color::White), Clear(ClearType::All))?;
    terminal::enable_raw_mode()?;
    Ok(())
}

async fn display_db_prompt(journal: &Journal, container: &str) -> CJResult<()> {
    terminal::disable_raw_mode()?;
    execute!(io::stdout(), LeaveAlternateScreen)?;
    let state = journal.reconstruct_container_state(container, Utc::now()).await?;
    println!("{}", serde_json::to_string_pretty(&state.state_data).unwrap_or_default());
    let _ = read_line("Press Enter to continue...");
    execute!(io::stdout(), EnterAlternateScreen, SetBackgroundColor(Color::Blue), SetForegroundColor(Color::White), Clear(ClearType::All))?;
    terminal::enable_raw_mode()?;
    Ok(())
}

async fn render_nav(stdout: &mut io::Stdout, container: &str, level: u8, idx: usize, leaves: &[crate::core::leaf::JournalLeaf], journal: &Journal) -> CJResult<()> {
    execute!(stdout, cursor::MoveTo(0,0), Clear(ClearType::All), SetForegroundColor(Color::White))?;
    if level == 0 {
        let leaf = &leaves[idx];
        writeln!(stdout, "Container: {}", container)?;
        writeln!(stdout, "Leaf #{} @ {}", leaf.leaf_id, leaf.timestamp.to_rfc3339())?;
        execute!(stdout, SetForegroundColor(Color::Grey))?;
        writeln!(stdout, "[← prev] [→ next]  [↑ parent] [↓ child]")?;
        execute!(stdout, SetForegroundColor(Color::White))?;
        writeln!(stdout, "Payload: {}", serde_json::to_string(&leaf.delta_payload).unwrap_or_default())?;
        writeln!(stdout, "Hash: {}", hex::encode(leaf.leaf_hash))?;
        execute!(stdout, SetForegroundColor(Color::Grey))?;
        writeln!(stdout, "[D display DB] [S state] [R revert] [F find] [H help] [Q quit]")?;
        execute!(stdout, SetForegroundColor(Color::White))?;
    } else {
        let leaf = &leaves[idx];
        if let Some(page) = find_page_for_ts(journal, level, leaf.timestamp).await? {
            writeln!(stdout, "Container: {}", container)?;
            writeln!(stdout, "Page L{}P{}", page.level, page.page_id)?;
            execute!(stdout, SetForegroundColor(Color::Grey))?;
            writeln!(stdout, "[← prev] [→ next]  [↑ parent] [↓ child]")?;
            execute!(stdout, SetForegroundColor(Color::White))?;
            writeln!(stdout, "Start: {}", page.creation_timestamp.to_rfc3339())?;
            writeln!(stdout, "End: {}", page.end_time.to_rfc3339())?;
            writeln!(stdout, "Hash: {}", hex::encode(page.page_hash))?;
            execute!(stdout, SetForegroundColor(Color::Grey))?;
            writeln!(stdout, "[D display DB] [S state] [R revert] [F find] [H help] [Q quit]")?;
            execute!(stdout, SetForegroundColor(Color::White))?;
        } else {
            writeln!(stdout, "No page at level {}", level)?;
        }
    }
    stdout.flush()?;
    Ok(())
}

async fn nav_cmd(journal: &Journal, container: &str, idx: &mut usize, level: &mut u8) -> CJResult<()> {
    let leaves = collect_leaves(journal, container).await?;
    if leaves.is_empty() { println!("No leaves for {}", container); return Ok(()); }
    terminal::enable_raw_mode()?;
    execute!(io::stdout(), EnterAlternateScreen)?;
    const MIN_W: u16 = 80;
    const MIN_H: u16 = 20;
    let (w, h) = terminal::size()?;
    if w < MIN_W || h < MIN_H {
        execute!(io::stdout(), SetSize(MIN_W, MIN_H))?;
    }
    execute!(io::stdout(), SetBackgroundColor(Color::Blue), SetForegroundColor(Color::White), Clear(ClearType::All))?;
    let mut stdout = io::stdout();
    let mut needs_render = true;
    loop {
        if needs_render {
            render_nav(&mut stdout, container, *level, *idx, &leaves, journal).await?;
            needs_render = false;
        }
        if event::poll(StdDuration::from_millis(200))? {
            if let Event::Key(key) = event::read()? {
                match key.code {
                    KeyCode::Left => if *idx > 0 { *idx -= 1; needs_render = true; },
                    KeyCode::Right => if *idx + 1 < leaves.len() { *idx += 1; needs_render = true; },
                    KeyCode::Up => {
                        if *level < 5 {
                            if find_page_for_ts(journal, *level + 1, leaves[*idx].timestamp).await?.is_some() {
                                *level += 1;
                                needs_render = true;
                            }
                        }
                    }
                    KeyCode::Down => if *level > 0 { *level -= 1; needs_render = true; },
                    KeyCode::Esc | KeyCode::Char('q') | KeyCode::Char('Q') => break,
                    KeyCode::Char('h') | KeyCode::Char('H') => { show_help(&mut stdout)?; needs_render = true; },
                    KeyCode::Char('s') | KeyCode::Char('S') => { show_state_prompt(journal, container).await?; needs_render = true; },
                    KeyCode::Char('r') | KeyCode::Char('R') => { revert_prompt(journal, container).await?; needs_render = true; },
                    KeyCode::Char('f') | KeyCode::Char('F') => { if let Some(n) = search_prompt(&leaves).await? { *idx = n; needs_render = true; } },
                    KeyCode::Char('d') | KeyCode::Char('D') => { display_db_prompt(journal, container).await?; needs_render = true; },
                    _ => {}
                }
            }
        }
    }
    execute!(io::stdout(), ResetColor, LeaveAlternateScreen)?;
    terminal::disable_raw_mode()?;
    Ok(())
}

async fn run_demo(config: &'static crate::Config) -> CJResult<()> {
    let need_gen = match config.storage.storage_type {
        crate::StorageType::File => !std::path::Path::new(&config.storage.base_path).exists(),
        _ => false,
    };
    let journal = Journal::new(config).await?;
    if need_gen {
        println!("Generating demo data...");
        generate_demo_data(&journal, "demoDB").await?;
    }
    demo_app(&journal, "demoDB").await
}

async fn demo_app(journal: &Journal, container: &str) -> CJResult<()> {
    let mut idx: usize = 0;
    let mut level: u8 = 0;
<<<<<<< HEAD
    terminal::enable_raw_mode()?;
    execute!(io::stdout(), EnterAlternateScreen, SetBackgroundColor(Color::Blue), SetForegroundColor(Color::White), Clear(ClearType::All))?;
    let mut stdout = io::stdout();
    let mut needs_render = true;
    loop {
        if needs_render {
            render_menu(&mut stdout)?;
=======
    let mut needs_render = true;
    loop {
        if needs_render {
            render_nav(&mut stdout, container, level, idx, &leaves, journal).await?;
>>>>>>> 3f79d9f1
            needs_render = false;
        }
        if event::poll(StdDuration::from_millis(200))? {
            if let Event::Key(key) = event::read()? {
                match key.code {
<<<<<<< HEAD
                    KeyCode::Char('o') | KeyCode::Char('O') => {
                        execute!(io::stdout(), LeaveAlternateScreen)?;
                        terminal::disable_raw_mode()?;
                        nav_cmd(journal, container, &mut idx, &mut level).await?;
                        terminal::enable_raw_mode()?;
                        execute!(io::stdout(), EnterAlternateScreen, SetBackgroundColor(Color::Blue), SetForegroundColor(Color::White), Clear(ClearType::All))?;
                        needs_render = true;
                    }
                    KeyCode::Char('d') | KeyCode::Char('D') => { display_db_prompt(journal, container).await?; needs_render = true; }
                    KeyCode::Char('s') | KeyCode::Char('S') => { show_state_prompt(journal, container).await?; needs_render = true; }
                    KeyCode::Char('r') | KeyCode::Char('R') => { revert_prompt(journal, container).await?; needs_render = true; }
                    KeyCode::Char('h') | KeyCode::Char('H') => { show_help(&mut stdout)?; needs_render = true; }
                    KeyCode::Char('q') | KeyCode::Char('Q') => break,
=======
                    KeyCode::Left => if idx > 0 { idx -= 1; needs_render = true; },
                    KeyCode::Right => if idx + 1 < leaves.len() { idx += 1; needs_render = true; },
                    KeyCode::Up => {
                        if level < 5 {
                            if find_page_for_ts(journal, level + 1, leaves[idx].timestamp).await?.is_some() {
                                level += 1;
                                needs_render = true;
                            }
                        }
                    }
                    KeyCode::Down => if level > 0 { level -= 1; needs_render = true; },
                    KeyCode::Char('q') | KeyCode::Char('Q') => break,
                    KeyCode::Char('h') | KeyCode::Char('H') => { show_help(&mut stdout)?; needs_render = true; },
                    KeyCode::Char('s') | KeyCode::Char('S') => { show_state_prompt(journal, container).await?; needs_render = true; },
                    KeyCode::Char('r') | KeyCode::Char('R') => { revert_prompt(journal, container).await?; needs_render = true; },
                    KeyCode::Char('f') | KeyCode::Char('F') => { if let Some(n) = search_prompt(&leaves).await? { idx = n; needs_render = true; } },
                    KeyCode::Char('d') | KeyCode::Char('D') => { dump_prompt(&leaves[idx]).await?; needs_render = true; },
>>>>>>> 3f79d9f1
                    _ => {}
                }
            }
        }
    }
    execute!(io::stdout(), ResetColor, LeaveAlternateScreen)?;
    terminal::disable_raw_mode()?;
    Ok(())
}

<<<<<<< HEAD
fn render_menu(stdout: &mut io::Stdout) -> io::Result<()> {
    execute!(stdout, cursor::MoveTo(0,0), Clear(ClearType::All), SetForegroundColor(Color::White))?;
    writeln!(stdout, "CJ Demo Main Menu")?;
    execute!(stdout, SetForegroundColor(Color::Grey))?;
    writeln!(stdout, "O : open navigator")?;
    writeln!(stdout, "D : display database state")?;
    writeln!(stdout, "S : show state at timestamp")?;
    writeln!(stdout, "R : revert database")?;
    writeln!(stdout, "H : help")?;
    writeln!(stdout, "Q : quit")?;
    execute!(stdout, SetForegroundColor(Color::White))?;
    stdout.flush()?;
    Ok(())
=======
async fn run_demo(config: &'static crate::Config) -> CJResult<()> {
    if config.storage.storage_type == crate::StorageType::File {
        let _ = std::fs::remove_dir_all(&config.storage.base_path);
    }
    let journal = Journal::new(config).await?;
    generate_demo_data(&journal, "demoDB").await?;
    nav_cmd(&journal, "demoDB").await
>>>>>>> 3f79d9f1
}

fn cleanup_demo(config: &crate::Config) -> CJResult<()> {
    if config.storage.storage_type == crate::StorageType::File {
        if std::path::Path::new(&config.storage.base_path).exists() {
            std::fs::remove_dir_all(&config.storage.base_path)?;
            println!("Removed {}", &config.storage.base_path);
        }
    }
    Ok(())
}

async fn generate_demo_data(journal: &Journal, container: &str) -> CJResult<()> {
    use crate::turnstile::Turnstile;
    let mut ts = Turnstile::new("00".repeat(32), 1);
<<<<<<< HEAD
    let mut ts_time = Utc::now() - Duration::days(365 * 20);

    for year in 0..20 {
        for field in 1..=50 {
            let name = format!("field{}", field);
            let val = format!("{}_y{}", name, year);
            let payload = json!({ name.clone(): val });
            let ticket = ts.append(&payload.to_string(), ts_time.timestamp() as u64)?;
            if year == 0 && field == 1 {
                ts.confirm_ticket(&ticket, false, Some("db error"))?;
                journal.append_leaf(ts_time, None, container.to_string(), json!({"log":"db error"})).await?;
                journal.append_leaf(ts_time + Duration::seconds(1), None, container.to_string(), payload.clone()).await?;
                ts.confirm_ticket(&ticket, true, None)?;
            } else {
                ts.confirm_ticket(&ticket, true, None)?;
                journal.append_leaf(ts_time, None, container.to_string(), payload).await?;
            }
            ts_time += Duration::days(1);
        }
        ts_time += Duration::days(365 - 50); // move roughly one year ahead
    }

    if ts.append("{", ts_time.timestamp() as u64).is_err() {
        journal.append_leaf(ts_time + Duration::seconds(1), None, container.to_string(), json!({"log":"malformed packet"})).await?;
=======
    let base = Utc::now();

    let p1 = json!({"field1":"alpha"});
    let t1 = ts.append(&p1.to_string(), base.timestamp() as u64)?;
    journal.append_leaf(base, None, container.to_string(), p1).await?;
    ts.confirm_ticket(&t1, true, None)?;

    let p2 = json!({"field2":"beta"});
    let t2 = ts.append(&p2.to_string(), (base + Duration::seconds(1)).timestamp() as u64)?;
    ts.confirm_ticket(&t2, false, Some("db error"))?;
    journal.append_leaf(base + Duration::seconds(1), None, container.to_string(), json!({"log":"db error"})).await?;
    journal.append_leaf(base + Duration::seconds(2), None, container.to_string(), p2.clone()).await?;
    ts.confirm_ticket(&t2, true, None)?;

    if ts.append("{", (base + Duration::seconds(3)).timestamp() as u64).is_err() {
        journal.append_leaf(base + Duration::seconds(3), None, container.to_string(), json!({"log":"malformed packet"})).await?;
>>>>>>> 3f79d9f1
    }

    Ok(())
}
<|MERGE_RESOLUTION|>--- conflicted
+++ resolved
@@ -164,13 +164,9 @@
         }
         Commands::Nav { container } => {
             let journal = Journal::new(config).await?;
-<<<<<<< HEAD
             let mut idx = 0usize;
             let mut level = 0u8;
             nav_cmd(&journal, &container, &mut idx, &mut level).await?;
-=======
-            nav_cmd(&journal, &container).await?;
->>>>>>> 3f79d9f1
         }
     }
     Ok(())
@@ -554,7 +550,6 @@
 async fn demo_app(journal: &Journal, container: &str) -> CJResult<()> {
     let mut idx: usize = 0;
     let mut level: u8 = 0;
-<<<<<<< HEAD
     terminal::enable_raw_mode()?;
     execute!(io::stdout(), EnterAlternateScreen, SetBackgroundColor(Color::Blue), SetForegroundColor(Color::White), Clear(ClearType::All))?;
     let mut stdout = io::stdout();
@@ -562,18 +557,11 @@
     loop {
         if needs_render {
             render_menu(&mut stdout)?;
-=======
-    let mut needs_render = true;
-    loop {
-        if needs_render {
-            render_nav(&mut stdout, container, level, idx, &leaves, journal).await?;
->>>>>>> 3f79d9f1
             needs_render = false;
         }
         if event::poll(StdDuration::from_millis(200))? {
             if let Event::Key(key) = event::read()? {
                 match key.code {
-<<<<<<< HEAD
                     KeyCode::Char('o') | KeyCode::Char('O') => {
                         execute!(io::stdout(), LeaveAlternateScreen)?;
                         terminal::disable_raw_mode()?;
@@ -587,25 +575,6 @@
                     KeyCode::Char('r') | KeyCode::Char('R') => { revert_prompt(journal, container).await?; needs_render = true; }
                     KeyCode::Char('h') | KeyCode::Char('H') => { show_help(&mut stdout)?; needs_render = true; }
                     KeyCode::Char('q') | KeyCode::Char('Q') => break,
-=======
-                    KeyCode::Left => if idx > 0 { idx -= 1; needs_render = true; },
-                    KeyCode::Right => if idx + 1 < leaves.len() { idx += 1; needs_render = true; },
-                    KeyCode::Up => {
-                        if level < 5 {
-                            if find_page_for_ts(journal, level + 1, leaves[idx].timestamp).await?.is_some() {
-                                level += 1;
-                                needs_render = true;
-                            }
-                        }
-                    }
-                    KeyCode::Down => if level > 0 { level -= 1; needs_render = true; },
-                    KeyCode::Char('q') | KeyCode::Char('Q') => break,
-                    KeyCode::Char('h') | KeyCode::Char('H') => { show_help(&mut stdout)?; needs_render = true; },
-                    KeyCode::Char('s') | KeyCode::Char('S') => { show_state_prompt(journal, container).await?; needs_render = true; },
-                    KeyCode::Char('r') | KeyCode::Char('R') => { revert_prompt(journal, container).await?; needs_render = true; },
-                    KeyCode::Char('f') | KeyCode::Char('F') => { if let Some(n) = search_prompt(&leaves).await? { idx = n; needs_render = true; } },
-                    KeyCode::Char('d') | KeyCode::Char('D') => { dump_prompt(&leaves[idx]).await?; needs_render = true; },
->>>>>>> 3f79d9f1
                     _ => {}
                 }
             }
@@ -616,7 +585,6 @@
     Ok(())
 }
 
-<<<<<<< HEAD
 fn render_menu(stdout: &mut io::Stdout) -> io::Result<()> {
     execute!(stdout, cursor::MoveTo(0,0), Clear(ClearType::All), SetForegroundColor(Color::White))?;
     writeln!(stdout, "CJ Demo Main Menu")?;
@@ -630,15 +598,7 @@
     execute!(stdout, SetForegroundColor(Color::White))?;
     stdout.flush()?;
     Ok(())
-=======
-async fn run_demo(config: &'static crate::Config) -> CJResult<()> {
-    if config.storage.storage_type == crate::StorageType::File {
-        let _ = std::fs::remove_dir_all(&config.storage.base_path);
-    }
-    let journal = Journal::new(config).await?;
-    generate_demo_data(&journal, "demoDB").await?;
-    nav_cmd(&journal, "demoDB").await
->>>>>>> 3f79d9f1
+
 }
 
 fn cleanup_demo(config: &crate::Config) -> CJResult<()> {
@@ -654,7 +614,6 @@
 async fn generate_demo_data(journal: &Journal, container: &str) -> CJResult<()> {
     use crate::turnstile::Turnstile;
     let mut ts = Turnstile::new("00".repeat(32), 1);
-<<<<<<< HEAD
     let mut ts_time = Utc::now() - Duration::days(365 * 20);
 
     for year in 0..20 {
@@ -679,25 +638,8 @@
 
     if ts.append("{", ts_time.timestamp() as u64).is_err() {
         journal.append_leaf(ts_time + Duration::seconds(1), None, container.to_string(), json!({"log":"malformed packet"})).await?;
-=======
-    let base = Utc::now();
-
-    let p1 = json!({"field1":"alpha"});
-    let t1 = ts.append(&p1.to_string(), base.timestamp() as u64)?;
-    journal.append_leaf(base, None, container.to_string(), p1).await?;
-    ts.confirm_ticket(&t1, true, None)?;
-
-    let p2 = json!({"field2":"beta"});
-    let t2 = ts.append(&p2.to_string(), (base + Duration::seconds(1)).timestamp() as u64)?;
-    ts.confirm_ticket(&t2, false, Some("db error"))?;
-    journal.append_leaf(base + Duration::seconds(1), None, container.to_string(), json!({"log":"db error"})).await?;
-    journal.append_leaf(base + Duration::seconds(2), None, container.to_string(), p2.clone()).await?;
-    ts.confirm_ticket(&t2, true, None)?;
-
-    if ts.append("{", (base + Duration::seconds(3)).timestamp() as u64).is_err() {
-        journal.append_leaf(base + Duration::seconds(3), None, container.to_string(), json!({"log":"malformed packet"})).await?;
->>>>>>> 3f79d9f1
-    }
-
-    Ok(())
-}
+
+    }
+
+    Ok(())
+}
