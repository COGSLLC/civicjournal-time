// src/ffi/c_ffi.rs

//! Minimal C-compatible FFI exposing query functionality for Turnstile.

use libc;
use std::ffi::{CStr, CString};
use std::os::raw::c_char;
use std::sync::OnceLock;

use crate::api::sync_api::Journal;
use crate::config::Config;

static GLOBAL_JOURNAL: OnceLock<Journal> = OnceLock::new();

/// Initialize a default in-memory journal for FFI calls.
#[no_mangle]
pub extern "C" fn civicjournal_init_default() -> libc::c_int {
    let cfg = Box::leak(Box::new(Config::default()));
    match Journal::new(cfg) {
        Ok(j) => {
            let _ = GLOBAL_JOURNAL.set(j);
            0
        }
        Err(_) => 1,
    }
}

fn get_journal() -> Result<&'static Journal, CString> {
    GLOBAL_JOURNAL
        .get()
        .ok_or_else(|| CString::new("not_initialized").unwrap())
}

/// Retrieve container state as JSON at the given timestamp (seconds since epoch).
#[no_mangle]
pub extern "C" fn civicjournal_get_container_state(container_id: *const c_char, ts_secs: i64) -> *mut c_char {
    if container_id.is_null() {
        return CString::new("null_ptr").unwrap().into_raw();
    }
    let cid = unsafe { CStr::from_ptr(container_id) }.to_string_lossy();
    let ts = chrono::NaiveDateTime::from_timestamp_opt(ts_secs, 0)
        .unwrap_or_else(|| chrono::NaiveDateTime::from_timestamp(0, 0))
        .and_utc();
    match get_journal() {
        Ok(j) => match j.reconstruct_container_state(&cid, ts) {
            Ok(state) => CString::new(state.state_data.to_string()).unwrap().into_raw(),
            Err(e) => CString::new(e.to_string()).unwrap().into_raw(),
        },
        Err(e) => e.into_raw(),
    }
}

/// Free a string returned by the FFI.
#[no_mangle]
pub extern "C" fn civicjournal_free_string(s: *mut c_char) {
    if s.is_null() {
        return;
    }
    unsafe { drop(CString::from_raw(s)); }
}
<<<<<<< HEAD
=======
*/

use crate::turnstile::Turnstile;
use serde::Deserialize;
use std::path::PathBuf;
use libc::{c_char, c_int};
use std::ffi::{CStr, CString};

/// Opaque CJT client handle used across FFI calls.
#[repr(C)]
pub struct CJTClient {
    ts: Turnstile,
}

#[derive(Deserialize)]
struct InitConfig {
    storage_path: Option<String>,
    max_retries: Option<u32>,
    orphan_event_logging: Option<bool>,
}

/// Initialize a CJT client from JSON config.
#[no_mangle]
pub extern "C" fn cjt_init(config_json: *const c_char) -> *mut CJTClient {
    if config_json.is_null() {
        return std::ptr::null_mut();
    }
    let c_str = unsafe { CStr::from_ptr(config_json) };
    let config_str = match c_str.to_str() {
        Ok(s) => s,
        Err(_) => return std::ptr::null_mut(),
    };
    let cfg: InitConfig = serde_json::from_str(config_str).unwrap_or(InitConfig {
        storage_path: None,
        max_retries: None,
        orphan_event_logging: None,
    });
    let ts = Turnstile::new_with_storage(
        "00".repeat(32),
        cfg.max_retries.unwrap_or(5),
        cfg.storage_path.map(PathBuf::from),
        cfg.orphan_event_logging.unwrap_or(true),
    );
    Box::into_raw(Box::new(CJTClient { ts }))
}

/// Destroy a CJT client.
#[no_mangle]
pub extern "C" fn cjt_destroy(ptr: *mut CJTClient) {
    if ptr.is_null() {
        return;
    }
    unsafe { drop(Box::from_raw(ptr)); }
}

/// Append a payload and get back the ticket hash.
#[no_mangle]
pub extern "C" fn cjt_turnstile_append(
    ptr: *mut CJTClient,
    payload_json: *const c_char,
    timestamp: u64,
    out_ticket: *mut c_char,
) -> c_int {
    if ptr.is_null() || payload_json.is_null() || out_ticket.is_null() {
        return -1;
    }
    let ts = unsafe { &mut (*ptr).ts };
    let c_str = unsafe { CStr::from_ptr(payload_json) };
    match c_str.to_str() {
        Ok(payload) => match ts.append(payload, timestamp) {
            Ok(ticket) => {
                let bytes = ticket.as_bytes();
                unsafe {
                    std::ptr::copy_nonoverlapping(bytes.as_ptr(), out_ticket as *mut u8, bytes.len());
                    *out_ticket.add(64) = 0;
                }
                0
            }
            Err(_) => -2,
        },
        Err(_) => -3,
    }
}

/// Confirm or reject a pending ticket.
#[no_mangle]
pub extern "C" fn cjt_confirm_ticket(
    ptr: *mut CJTClient,
    leaf_hash: *const c_char,
    status: c_int,
    err_msg: *const c_char,
) -> c_int {
    if ptr.is_null() || leaf_hash.is_null() {
        return -1;
    }
    let ts = unsafe { &mut (*ptr).ts };
    let hash = unsafe { CStr::from_ptr(leaf_hash) }.to_string_lossy();
    let err = if !err_msg.is_null() {
        Some(unsafe { CStr::from_ptr(err_msg) }.to_string_lossy().to_string())
    } else {
        None
    };
    match ts.confirm_ticket(&hash, status != 0, err.as_deref()) {
        Ok(_) => 0,
        Err(_) => -2,
    }
}

/// Retry the next pending ticket using the provided callback.
#[no_mangle]
pub extern "C" fn cjt_retry_next_pending(
    ptr: *mut CJTClient,
    callback: Option<extern "C" fn(*const c_char, *const c_char, *const c_char) -> c_int>,
) -> c_int {
    if ptr.is_null() {
        return -1;
    }
    let ts = unsafe { &mut (*ptr).ts };
    let cb = match callback {
        Some(func) => func,
        None => return -1,
    };
    let rc = ts
        .retry_next_pending(|prev, payload, leaf| {
            let prev_c = CString::new(prev).unwrap();
            let payload_c = CString::new(payload).unwrap();
            let leaf_c = CString::new(leaf).unwrap();
            cb(prev_c.as_ptr(), payload_c.as_ptr(), leaf_c.as_ptr()) as i32
        })
        .unwrap_or(-3);
    rc
}

/// Check if a leaf exists.
#[no_mangle]
pub extern "C" fn cjt_leaf_exists(ptr: *mut CJTClient, leaf_hash: *const c_char) -> c_int {
    if ptr.is_null() || leaf_hash.is_null() {
        return -1;
    }
    let ts = unsafe { &mut (*ptr).ts };
    let hash = unsafe { CStr::from_ptr(leaf_hash) }.to_string_lossy();
    match ts.leaf_exists(&hash) {
        Ok(true) => 1,
        Ok(false) => 0,
        Err(_) => -2,
    }
}

/// Get latest committed leaf hash.
#[no_mangle]
pub extern "C" fn cjt_get_latest_leaf_hash(ptr: *mut CJTClient, out_hash: *mut c_char) -> c_int {
    if ptr.is_null() || out_hash.is_null() {
        return -1;
    }
    let ts = unsafe { &mut (*ptr).ts };
    let hash = ts.latest_leaf_hash();
    let bytes = hash.as_bytes();
    unsafe {
        std::ptr::copy_nonoverlapping(bytes.as_ptr(), out_hash as *mut u8, bytes.len());
        *out_hash.add(64) = 0;
    }
    0
}

/// Get pending count.
#[no_mangle]
pub extern "C" fn cjt_pending_count(ptr: *mut CJTClient) -> c_int {
    if ptr.is_null() {
        return -1;
    }
    let ts = unsafe { &mut (*ptr).ts };
    ts.pending_count() as c_int
}

/// List pending hashes.
#[no_mangle]
pub extern "C" fn cjt_list_pending(
    ptr: *mut CJTClient,
    out_hashes: *mut [c_char; 65],
    max_entries: c_int,
) -> c_int {
    if ptr.is_null() || out_hashes.is_null() {
        return -1;
    }
    let ts = unsafe { &mut (*ptr).ts };
    let max = max_entries as usize;
    let hashes = ts.list_pending(max);
    let slice = unsafe { std::slice::from_raw_parts_mut(out_hashes, max) };
    for (i, h) in hashes.iter().enumerate() {
        let bytes = h.as_bytes();
        unsafe {
            std::ptr::copy_nonoverlapping(bytes.as_ptr(), slice[i].as_mut_ptr() as *mut u8, bytes.len());
            slice[i][64] = 0;
        }
    }
    hashes.len() as c_int
}

#[cfg(test)]
mod tests {
    

    #[test]
    fn it_works_c_ffi() {
        // FFI tests are more complex and often involve writing C code to call the Rust library.
        // For now, this is a placeholder.
    }
}
>>>>>>> a2969faa
<|MERGE_RESOLUTION|>--- conflicted
+++ resolved
@@ -1,66 +1,4 @@
 // src/ffi/c_ffi.rs
-
-//! Minimal C-compatible FFI exposing query functionality for Turnstile.
-
-use libc;
-use std::ffi::{CStr, CString};
-use std::os::raw::c_char;
-use std::sync::OnceLock;
-
-use crate::api::sync_api::Journal;
-use crate::config::Config;
-
-static GLOBAL_JOURNAL: OnceLock<Journal> = OnceLock::new();
-
-/// Initialize a default in-memory journal for FFI calls.
-#[no_mangle]
-pub extern "C" fn civicjournal_init_default() -> libc::c_int {
-    let cfg = Box::leak(Box::new(Config::default()));
-    match Journal::new(cfg) {
-        Ok(j) => {
-            let _ = GLOBAL_JOURNAL.set(j);
-            0
-        }
-        Err(_) => 1,
-    }
-}
-
-fn get_journal() -> Result<&'static Journal, CString> {
-    GLOBAL_JOURNAL
-        .get()
-        .ok_or_else(|| CString::new("not_initialized").unwrap())
-}
-
-/// Retrieve container state as JSON at the given timestamp (seconds since epoch).
-#[no_mangle]
-pub extern "C" fn civicjournal_get_container_state(container_id: *const c_char, ts_secs: i64) -> *mut c_char {
-    if container_id.is_null() {
-        return CString::new("null_ptr").unwrap().into_raw();
-    }
-    let cid = unsafe { CStr::from_ptr(container_id) }.to_string_lossy();
-    let ts = chrono::NaiveDateTime::from_timestamp_opt(ts_secs, 0)
-        .unwrap_or_else(|| chrono::NaiveDateTime::from_timestamp(0, 0))
-        .and_utc();
-    match get_journal() {
-        Ok(j) => match j.reconstruct_container_state(&cid, ts) {
-            Ok(state) => CString::new(state.state_data.to_string()).unwrap().into_raw(),
-            Err(e) => CString::new(e.to_string()).unwrap().into_raw(),
-        },
-        Err(e) => e.into_raw(),
-    }
-}
-
-/// Free a string returned by the FFI.
-#[no_mangle]
-pub extern "C" fn civicjournal_free_string(s: *mut c_char) {
-    if s.is_null() {
-        return;
-    }
-    unsafe { drop(CString::from_raw(s)); }
-}
-<<<<<<< HEAD
-=======
-*/
 
 use crate::turnstile::Turnstile;
 use serde::Deserialize;
@@ -268,4 +206,3 @@
         // For now, this is a placeholder.
     }
 }
->>>>>>> a2969faa
