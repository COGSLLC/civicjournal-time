use civicjournal_time::storage::file::FileStorage;
use civicjournal_time::storage::StorageBackend;
use civicjournal_time::core::leaf::JournalLeaf;
use civicjournal_time::core::page::{JournalPage, PageContent};
use civicjournal_time::CompressionAlgorithm;
use civicjournal_time::config::{CompressionConfig, Config};
use civicjournal_time::error::CJError;
use civicjournal_time::test_utils::{reset_global_ids, SHARED_TEST_ID_MUTEX};
use chrono::Utc;
use serde_json::json;
use tempfile::tempdir;
use std::path::Path;
use std::io::Read;

// Helper to create config with desired compression
fn cfg(algo: CompressionAlgorithm, enabled: bool) -> Config {
    Config {
        compression: CompressionConfig { enabled, algorithm: algo, level: 3 },
        ..Default::default()
    }
}

// Helper to make a simple L0 page with one leaf
fn make_page(id: u64, cfg: &Config) -> JournalPage {
    let ts = Utc::now();
    let mut page = JournalPage::new_with_id(id, 0, None, ts, cfg);
    let leaf = JournalLeaf::new(ts, None, "c".into(), json!({"k":"v"})).unwrap();
    if let PageContent::Leaves(ref mut v) = page.content { v.push(leaf); }
    page.recalculate_merkle_root_and_page_hash();
    page
}

#[tokio::test]
async fn test_new_creates_marker() {
    reset_global_ids();
    let dir = tempdir().unwrap();
    let cfg = cfg(CompressionAlgorithm::None, false);
    FileStorage::new(dir.path(), cfg.compression.clone()).await.unwrap();
    assert!(dir.path().join(".civicjournal-time").exists());
}

#[tokio::test]
async fn test_store_load_no_compression_magic() {
    reset_global_ids();
    let dir = tempdir().unwrap();
    let cfg = cfg(CompressionAlgorithm::None, false);
    let storage = FileStorage::new(dir.path(), cfg.compression.clone()).await.unwrap();
    let page = make_page(0, &cfg);
    storage.store_page(&page).await.unwrap();
    let file_path = dir.path().join("journal/level_0/page_0.cjt");
    let bytes = std::fs::read(&file_path).unwrap();
    assert_eq!(&bytes[0..4], b"CJTP");
    let loaded = storage.load_page(0, 0).await.unwrap().unwrap();
    assert_eq!(page, loaded);
}

#[tokio::test]
async fn test_store_load_compression_algos() {
    reset_global_ids();
    for algo in [CompressionAlgorithm::Zstd, CompressionAlgorithm::Lz4, CompressionAlgorithm::Snappy] {
        let dir = tempdir().unwrap();
        let mut cfg = cfg(algo, true);
        if algo == CompressionAlgorithm::Snappy { cfg.compression.level = 0; }
        let storage = FileStorage::new(dir.path(), cfg.compression.clone()).await.unwrap();
        let page = make_page(0, &cfg);
        storage.store_page(&page).await.unwrap();
        let loaded = storage.load_page(0, 0).await.unwrap().unwrap();
        assert_eq!(page, loaded);
    }
}

#[tokio::test]
async fn test_corrupt_header() {
    reset_global_ids();
    let dir = tempdir().unwrap();
    let cfg = cfg(CompressionAlgorithm::None, false);
    let storage = FileStorage::new(dir.path(), cfg.compression.clone()).await.unwrap();
    let page = make_page(0, &cfg);
    storage.store_page(&page).await.unwrap();
    let file_path = dir.path().join("journal/level_0/page_0.cjt");
    {
        let mut data = std::fs::read(&file_path).unwrap();
        data[0] = b'X';
        std::fs::write(&file_path, &data).unwrap();
    }
    let err = storage.load_page(0, 0).await.unwrap_err();
    matches!(err, CJError::InvalidFileFormat(_));
}

#[tokio::test]
async fn test_load_page_too_short() {
    let _guard = SHARED_TEST_ID_MUTEX.lock().await;
    reset_global_ids();
    let dir = tempdir().unwrap();
    let cfg = cfg(CompressionAlgorithm::None, false);
    let storage = FileStorage::new(dir.path(), cfg.compression.clone()).await.unwrap();

    let level_dir = dir.path().join("journal/level_0");
    std::fs::create_dir_all(&level_dir).unwrap();
    std::fs::write(level_dir.join("page_0.cjt"), b"CJTP").unwrap(); // less than 6 bytes

    let err = storage.load_page(0, 0).await.unwrap_err();
    assert!(matches!(err, CJError::InvalidFileFormat(_)));
}

#[tokio::test]
async fn test_page_exists_and_delete() {
    reset_global_ids();
    let dir = tempdir().unwrap();
    let cfg = cfg(CompressionAlgorithm::None, false);
    let storage = FileStorage::new(dir.path(), cfg.compression.clone()).await.unwrap();
    let page = make_page(0, &cfg);
    storage.store_page(&page).await.unwrap();
    assert!(storage.page_exists(0,0).await.unwrap());
    storage.delete_page(0,0).await.unwrap();
    assert!(!storage.page_exists(0,0).await.unwrap());
    storage.delete_page(0,0).await.unwrap();
}

#[tokio::test]
async fn test_list_finalized_pages_summary() {
    reset_global_ids();
    let dir = tempdir().unwrap();
    let cfg = cfg(CompressionAlgorithm::None, false);
    let storage = FileStorage::new(dir.path(), cfg.compression.clone()).await.unwrap();
    for i in 0..3 { let p = make_page(i, &cfg); storage.store_page(&p).await.unwrap(); }
    let mut p1 = make_page(3, &cfg); p1.level = 1; p1.recalculate_merkle_root_and_page_hash(); storage.store_page(&p1).await.unwrap();
    let l0 = storage.list_finalized_pages_summary(0).await.unwrap();
    assert_eq!(l0.len(),3);
    let l1 = storage.list_finalized_pages_summary(1).await.unwrap();
    assert_eq!(l1.len(),1);
    let l2 = storage.list_finalized_pages_summary(2).await.unwrap();
    assert!(l2.is_empty());
}

#[tokio::test]
async fn test_list_finalized_pages_summary_empty_dir() {
    reset_global_ids();
    let dir = tempdir().unwrap();
    let cfg = cfg(CompressionAlgorithm::None, false);
    let storage = FileStorage::new(dir.path(), cfg.compression.clone()).await.unwrap();

    let summaries = storage.list_finalized_pages_summary(0).await.unwrap();
    assert!(summaries.is_empty());
    assert!(!dir.path().join("journal/level_0").exists());
}

#[tokio::test]
async fn test_load_page_by_hash() {
    reset_global_ids();
    let dir = tempdir().unwrap();
    let cfg = cfg(CompressionAlgorithm::None, false);
    let storage = FileStorage::new(dir.path(), cfg.compression.clone()).await.unwrap();
    let p0 = make_page(0, &cfg); storage.store_page(&p0).await.unwrap();
    let p1 = { let mut p = make_page(1,&cfg); p.level=1; p.recalculate_merkle_root_and_page_hash(); p };
    storage.store_page(&p1).await.unwrap();
    let found = storage.load_page_by_hash(p1.page_hash).await.unwrap().unwrap();
    assert_eq!(found.page_hash, p1.page_hash);
}

#[tokio::test]
async fn test_load_leaf_by_hash() {
    reset_global_ids();
    let dir = tempdir().unwrap();
    let cfg = cfg(CompressionAlgorithm::None, false);
    let storage = FileStorage::new(dir.path(), cfg.compression.clone()).await.unwrap();
    let p = make_page(0, &cfg); let leaf_hash = match &p.content { PageContent::Leaves(v) => v[0].leaf_hash, _=>[0u8;32]};
    storage.store_page(&p).await.unwrap();
    let found = storage.load_leaf_by_hash(&leaf_hash).await.unwrap();
    assert!(found.is_some());
    std::fs::remove_dir_all(dir.path().join("journal/level_0")).unwrap();
    let not_found = storage.load_leaf_by_hash(&leaf_hash).await.unwrap();
    assert!(not_found.is_none());
}

#[tokio::test]
async fn test_load_leaf_by_hash_skips_non_page_files() {
    let _guard = SHARED_TEST_ID_MUTEX.lock().await;
    reset_global_ids();
    let dir = tempdir().unwrap();
    let cfg = cfg(CompressionAlgorithm::None, false);
    let storage = FileStorage::new(dir.path(), cfg.compression.clone()).await.unwrap();

    let page = make_page(0, &cfg);
    let leaf_hash = match &page.content { PageContent::Leaves(v) => v[0].leaf_hash, _ => [0u8;32] };
    // Manually store the page under a non-standard name
    let level_dir = dir.path().join("journal/level_0");
    std::fs::create_dir_all(&level_dir).unwrap();
    let path = level_dir.join("foo_0.cjt");
    let data = serde_json::to_vec(&page).unwrap();
    std::fs::write(&path, &data).unwrap();

    let res = storage.load_leaf_by_hash(&leaf_hash).await.unwrap();
    assert!(res.is_none());
}

#[tokio::test]
<<<<<<< HEAD
async fn test_load_leaf_by_hash_ignores_l1_pages() {
    let _guard = SHARED_TEST_ID_MUTEX.lock().await;
    reset_global_ids();
    let dir = tempdir().unwrap();
    let cfg = cfg(CompressionAlgorithm::None, false);
    let storage = FileStorage::new(dir.path(), cfg.compression.clone()).await.unwrap();

    // Store an L0 page with a real leaf
    let page0 = make_page(0, &cfg);
    let leaf_hash = match &page0.content { PageContent::Leaves(v) => v[0].leaf_hash, _ => [0u8;32] };
    storage.store_page(&page0).await.unwrap();

    // Store an L1 page containing only a thrall hash
    let mut page1 = JournalPage::new(1, None, Utc::now(), &cfg);
    if let PageContent::ThrallHashes(ref mut v) = page1.content {
        v.push(page0.page_hash);
    }
    page1.recalculate_merkle_root_and_page_hash();
    storage.store_page(&page1).await.unwrap();

    // Leaf in L0 should be found
    let found = storage.load_leaf_by_hash(&leaf_hash).await.unwrap();
    assert!(found.is_some());

    // Thrall hash from L1 should not be treated as a leaf
    let none = storage.load_leaf_by_hash(&page0.page_hash).await.unwrap();
    assert!(none.is_none());
}

#[tokio::test]
=======
>>>>>>> 2f2fcaaf
async fn test_backup_empty_and_restore() {
    reset_global_ids();
    let dir = tempdir().unwrap();
    let cfg = cfg(CompressionAlgorithm::None, false);
    let storage = FileStorage::new(dir.path(), cfg.compression.clone()).await.unwrap();
    let backup = dir.path().join("backup.zip");
    storage.backup_journal(&backup).await.unwrap();
    assert!(backup.exists());
    let f = std::fs::File::open(&backup).unwrap();
    let mut zip = zip::ZipArchive::new(f).unwrap();
    let mut manifest = String::new();
    zip.by_name("backup_manifest.json").unwrap().read_to_string(&mut manifest).unwrap();
    let json: serde_json::Value = serde_json::from_str(&manifest).unwrap();
    assert!(json["files"].as_array().unwrap().is_empty());
    let restore_dir = tempdir().unwrap();
    storage.restore_journal(&backup, &restore_dir.path().join("journal")).await.unwrap();
    assert!(restore_dir.path().join("journal").exists());
}

#[tokio::test]
async fn test_backup_non_empty_restore() {
    reset_global_ids();
    let dir = tempdir().unwrap();
    let cfg = cfg(CompressionAlgorithm::None, false);
    let storage = FileStorage::new(dir.path(), cfg.compression.clone()).await.unwrap();
    let p0 = make_page(0,&cfg); storage.store_page(&p0).await.unwrap();
    let p1 = make_page(1,&cfg); storage.store_page(&p1).await.unwrap();
    let backup = dir.path().join("backup.zip");
    storage.backup_journal(&backup).await.unwrap();
    let f = std::fs::File::open(&backup).unwrap();
    let mut zip = zip::ZipArchive::new(f).unwrap();
    let mut manifest = String::new();
    zip.by_name("backup_manifest.json").unwrap().read_to_string(&mut manifest).unwrap();
    let json: serde_json::Value = serde_json::from_str(&manifest).unwrap();
    let files = json["files"].as_array().unwrap();
    assert_eq!(files.len(), 2);
    let restore_dir = tempdir().unwrap();
    storage.restore_journal(&backup, &restore_dir.path().join("journal")).await.unwrap();
    assert!(restore_dir.path().join("journal/level_0/page_0.cjt").exists());
    assert!(restore_dir.path().join("journal/level_0/page_1.cjt").exists());
}

#[tokio::test]
async fn test_restore_nonexistent_path_error() {
    reset_global_ids();
    let dir = tempdir().unwrap();
    let cfg = cfg(CompressionAlgorithm::None, false);
    let storage = FileStorage::new(dir.path(), cfg.compression.clone()).await.unwrap();
    let res = storage.restore_journal(Path::new("/no/such/file.zip"), dir.path()).await;
    assert!(matches!(res.unwrap_err(), CJError::StorageError(_)));
}


#[tokio::test]
async fn test_new_permission_denied() {
    let _guard = SHARED_TEST_ID_MUTEX.lock().await;
    reset_global_ids();
    let cfg = cfg(CompressionAlgorithm::None, false);
    let res = FileStorage::new("/proc/deny_test", cfg.compression.clone()).await;
    assert!(matches!(res, Err(CJError::StorageError(_))));
}

#[tokio::test]
async fn test_load_page_by_hash_skips_bad_files() {
    let _guard = SHARED_TEST_ID_MUTEX.lock().await;
    reset_global_ids();
    let dir = tempdir().unwrap();
    let cfg = cfg(CompressionAlgorithm::None, false);
    let storage = FileStorage::new(dir.path(), cfg.compression.clone()).await.unwrap();

    let level_dir = dir.path().join("journal/level_0");
    std::fs::create_dir_all(&level_dir).unwrap();

    std::fs::write(level_dir.join("page_bad.txt"), b"junk").unwrap();
    std::fs::write(level_dir.join("page_0.cjt"), b"XXXX12").unwrap();

    let res = storage.load_page_by_hash([9u8; 32]).await.unwrap();
    assert!(res.is_none());
}
<|MERGE_RESOLUTION|>--- conflicted
+++ resolved
@@ -195,7 +195,6 @@
 }
 
 #[tokio::test]
-<<<<<<< HEAD
 async fn test_load_leaf_by_hash_ignores_l1_pages() {
     let _guard = SHARED_TEST_ID_MUTEX.lock().await;
     reset_global_ids();
@@ -226,8 +225,7 @@
 }
 
 #[tokio::test]
-=======
->>>>>>> 2f2fcaaf
+
 async fn test_backup_empty_and_restore() {
     reset_global_ids();
     let dir = tempdir().unwrap();
