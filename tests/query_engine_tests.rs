use civicjournal_time::query::QueryEngine;
use civicjournal_time::storage::memory::MemoryStorage;
use civicjournal_time::storage::StorageBackend;
use civicjournal_time::core::page::JournalPage;
use civicjournal_time::core::leaf::JournalLeaf;
use civicjournal_time::core::time_manager::TimeHierarchyManager;
use civicjournal_time::config::Config;
use chrono::{Utc, Duration};
use serde_json::json;
use civicjournal_time::test_utils::{SHARED_TEST_ID_MUTEX, reset_global_ids};
use std::sync::Arc;
use civicjournal_time::core::merkle::{MerkleTree, verify_merkle_proof};

#[tokio::test]
async fn test_reconstruct_and_delta_report() {
    let _guard = SHARED_TEST_ID_MUTEX.lock().await;
    reset_global_ids();
    let config = Arc::new(Config::default());
    let storage = Arc::new(MemoryStorage::new());
    let tm = Arc::new(TimeHierarchyManager::new(config.clone(), storage.clone()));
    let engine = QueryEngine::new(storage.clone(), tm, config.clone());

    let t0 = Utc::now();
    // three leaves for same container
    let l1 = JournalLeaf::new(t0, None, "c1".into(), json!({"a":1})).unwrap();
    let l2 = JournalLeaf::new(t0 + Duration::seconds(1), Some(l1.leaf_hash), "c1".into(), json!({"b":2})).unwrap();
    let l3 = JournalLeaf::new(t0 + Duration::seconds(2), Some(l2.leaf_hash), "c1".into(), json!({"a":3})).unwrap();

    let mut page1 = JournalPage::new(0, None, t0, &config);
    if let civicjournal_time::core::page::PageContent::Leaves(ref mut v) = page1.content { v.push(l1.clone()); v.push(l2.clone()); }
    page1.recalculate_merkle_root_and_page_hash();
    storage.store_page(&page1).await.unwrap();

    let mut page2 = JournalPage::new(0, Some(page1.page_hash), t0 + Duration::seconds(2), &config);
    if let civicjournal_time::core::page::PageContent::Leaves(ref mut v) = page2.content { v.push(l3.clone()); }
    page2.recalculate_merkle_root_and_page_hash();
    storage.store_page(&page2).await.unwrap();

    let state = engine.reconstruct_container_state("c1", t0 + Duration::seconds(1)).await.unwrap();
    assert_eq!(state.state_data["a"], 1);
    assert_eq!(state.state_data["b"], 2);

    let report = engine.get_delta_report("c1", t0, t0 + Duration::seconds(3)).await.unwrap();
    assert_eq!(report.deltas.len(), 3);
}

#[tokio::test]
async fn test_page_chain_integrity() {
    let _guard = SHARED_TEST_ID_MUTEX.lock().await;
    reset_global_ids();
    let config = Arc::new(Config::default());
    let storage = Arc::new(MemoryStorage::new());
    let tm = Arc::new(TimeHierarchyManager::new(config.clone(), storage.clone()));
    let engine = QueryEngine::new(storage.clone(), tm, config.clone());

    let t0 = Utc::now();
    let mut page1 = JournalPage::new(0, None, t0, &config);
    page1.recalculate_merkle_root_and_page_hash();
    storage.store_page(&page1).await.unwrap();

    let mut page2 = JournalPage::new(0, Some(page1.page_hash), t0 + Duration::seconds(1), &config);
    page2.recalculate_merkle_root_and_page_hash();
    storage.store_page(&page2).await.unwrap();

    let reports = engine.get_page_chain_integrity(0, Some(page1.page_id), Some(page2.page_id)).await.unwrap();
    assert_eq!(reports.len(), 2);
    assert!(reports.iter().all(|r| r.is_valid));
}

#[tokio::test]
async fn test_leaf_inclusion_proof_not_found() {
    let _guard = SHARED_TEST_ID_MUTEX.lock().await;
    reset_global_ids();
    let config = Arc::new(Config::default());
    let storage = Arc::new(MemoryStorage::new());
    let tm = Arc::new(TimeHierarchyManager::new(config.clone(), storage.clone()));
    let engine = QueryEngine::new(storage.clone(), tm, config.clone());

    let fake_hash = [1u8; 32];
    let result = engine.get_leaf_inclusion_proof(&fake_hash).await;
    assert!(matches!(result, Err(civicjournal_time::query::types::QueryError::LeafNotFound(_))));
}

#[tokio::test]
async fn test_delta_report_invalid_params() {
    let _guard = SHARED_TEST_ID_MUTEX.lock().await;
    reset_global_ids();
    let config = Arc::new(Config::default());
    let storage = Arc::new(MemoryStorage::new());
    let tm = Arc::new(TimeHierarchyManager::new(config.clone(), storage.clone()));
    let engine = QueryEngine::new(storage.clone(), tm, config.clone());

    let t0 = Utc::now();
    let result = engine.get_delta_report("c1", t0 + Duration::seconds(1), t0).await;
    assert!(matches!(result, Err(civicjournal_time::query::types::QueryError::InvalidParameters(_))));
}

#[tokio::test]
async fn test_reconstruct_container_state_not_found() {
    let _guard = SHARED_TEST_ID_MUTEX.lock().await;
    reset_global_ids();
    let config = Arc::new(Config::default());
    let storage = Arc::new(MemoryStorage::new());
    let tm = Arc::new(TimeHierarchyManager::new(config.clone(), storage.clone()));
    let engine = QueryEngine::new(storage.clone(), tm, config.clone());

    let t0 = Utc::now();
    let result = engine.reconstruct_container_state("missing", t0).await;
    assert!(matches!(result, Err(civicjournal_time::query::types::QueryError::ContainerNotFound(_))));
}

#[tokio::test]
async fn test_page_chain_integrity_invalid_range() {
    let _guard = SHARED_TEST_ID_MUTEX.lock().await;
    reset_global_ids();
    let config = Arc::new(Config::default());
    let storage = Arc::new(MemoryStorage::new());
    let tm = Arc::new(TimeHierarchyManager::new(config.clone(), storage.clone()));
    let engine = QueryEngine::new(storage.clone(), tm, config.clone());

    let res = engine.get_page_chain_integrity(0, Some(5), Some(3)).await;
    assert!(matches!(res, Err(civicjournal_time::query::types::QueryError::InvalidParameters(_))));
}

#[tokio::test]
async fn test_delta_report_container_not_found() {
    let _guard = SHARED_TEST_ID_MUTEX.lock().await;
    reset_global_ids();
    let config = Arc::new(Config::default());
    let storage = Arc::new(MemoryStorage::new());
    let tm = Arc::new(TimeHierarchyManager::new(config.clone(), storage.clone()));
    let engine = QueryEngine::new(storage.clone(), tm, config.clone());

    let t0 = Utc::now();
    let res = engine.get_delta_report("missing", t0, t0 + Duration::seconds(1)).await;
    assert!(matches!(res, Err(civicjournal_time::query::types::QueryError::ContainerNotFound(_))));
}

#[tokio::test]
async fn test_page_chain_integrity_detects_mismatch() {
    let _guard = SHARED_TEST_ID_MUTEX.lock().await;
    reset_global_ids();
    let config = Arc::new(Config::default());
    let storage = Arc::new(MemoryStorage::new());
    let tm = Arc::new(TimeHierarchyManager::new(config.clone(), storage.clone()));
    let engine = QueryEngine::new(storage.clone(), tm, config.clone());

    let t0 = Utc::now();
    let mut page1 = JournalPage::new(0, None, t0, &config);
    page1.recalculate_merkle_root_and_page_hash();
    storage.store_page(&page1).await.unwrap();

    let mut page2 = JournalPage::new(0, None, t0 + Duration::seconds(1), &config);
    page2.recalculate_merkle_root_and_page_hash();
    // Intentionally set incorrect prev_page_hash
    page2.prev_page_hash = Some([9u8; 32]);
    storage.store_page(&page2).await.unwrap();

    let reports = engine
        .get_page_chain_integrity(0, Some(page1.page_id), Some(page2.page_id))
        .await
        .unwrap();
    assert_eq!(reports.len(), 2);
    assert!(reports[1].issues.iter().any(|i| i.contains("prev_page_hash")));
    assert!(!reports[1].is_valid);
}

#[tokio::test]
<<<<<<< HEAD
async fn test_reconstruct_container_state_partial_merge_nested() {
=======
async fn test_get_delta_report_partial_range_sorted() {
>>>>>>> 755a578d
    let _guard = SHARED_TEST_ID_MUTEX.lock().await;
    reset_global_ids();
    let config = Arc::new(Config::default());
    let storage = Arc::new(MemoryStorage::new());
    let tm = Arc::new(TimeHierarchyManager::new(config.clone(), storage.clone()));
    let engine = QueryEngine::new(storage.clone(), tm, config.clone());

    let t0 = Utc::now();
<<<<<<< HEAD
    let l1 = JournalLeaf::new(t0, None, "ct".into(), json!({"obj":{"a":1}})).unwrap();
    let l2 = JournalLeaf::new(t0 + Duration::seconds(1), Some(l1.leaf_hash), "ct".into(), json!({"obj":{"b":2}})).unwrap();
    let l3 = JournalLeaf::new(t0 + Duration::seconds(2), Some(l2.leaf_hash), "ct".into(), json!({"obj":{"a":3}})).unwrap();
=======
    let l1 = JournalLeaf::new(t0, None, "c1".into(), json!({"a":1})).unwrap();
    let l2 = JournalLeaf::new(t0 + Duration::seconds(1), Some(l1.leaf_hash), "c1".into(), json!({"b":2})).unwrap();
    let l3 = JournalLeaf::new(t0 + Duration::seconds(2), Some(l2.leaf_hash), "c1".into(), json!({"c":3})).unwrap();
>>>>>>> 755a578d

    let mut page1 = JournalPage::new(0, None, t0, &config);
    if let civicjournal_time::core::page::PageContent::Leaves(ref mut v) = page1.content { v.push(l1.clone()); v.push(l2.clone()); }
    page1.recalculate_merkle_root_and_page_hash();
    storage.store_page(&page1).await.unwrap();

    let mut page2 = JournalPage::new(0, Some(page1.page_hash), t0 + Duration::seconds(2), &config);
    if let civicjournal_time::core::page::PageContent::Leaves(ref mut v) = page2.content { v.push(l3.clone()); }
    page2.recalculate_merkle_root_and_page_hash();
    storage.store_page(&page2).await.unwrap();

<<<<<<< HEAD
    let state = engine.reconstruct_container_state("ct", t0 + Duration::seconds(1)).await.unwrap();
    assert_eq!(state.state_data["obj"]["a"], 1);
    assert_eq!(state.state_data["obj"]["b"], 2);

    let state_all = engine.reconstruct_container_state("ct", t0 + Duration::seconds(3)).await.unwrap();
    assert_eq!(state_all.state_data["obj"]["a"], 3);
    assert_eq!(state_all.state_data["obj"]["b"], 2);
}

#[tokio::test]
async fn test_reconstruct_container_state_missing_with_other_leaves() {
=======
    let report = engine.get_delta_report("c1", t0 + Duration::seconds(1), t0 + Duration::seconds(2)).await.unwrap();
    assert_eq!(report.deltas.len(), 2);
    assert_eq!(report.deltas[0].leaf_hash, l2.leaf_hash);
    assert_eq!(report.deltas[1].leaf_hash, l3.leaf_hash);
}

#[tokio::test]
async fn test_delta_report_container_not_found_no_leaves_in_range() {
>>>>>>> 755a578d
    let _guard = SHARED_TEST_ID_MUTEX.lock().await;
    reset_global_ids();
    let config = Arc::new(Config::default());
    let storage = Arc::new(MemoryStorage::new());
    let tm = Arc::new(TimeHierarchyManager::new(config.clone(), storage.clone()));
    let engine = QueryEngine::new(storage.clone(), tm, config.clone());

    let t0 = Utc::now();
<<<<<<< HEAD
    let leaf = JournalLeaf::new(t0, None, "c1".into(), json!({"a":1})).unwrap();
    let mut page = JournalPage::new(0, None, t0, &config);
    if let civicjournal_time::core::page::PageContent::Leaves(ref mut v) = page.content { v.push(leaf); }
    page.recalculate_merkle_root_and_page_hash();
    storage.store_page(&page).await.unwrap();

    let res = engine.reconstruct_container_state("other", t0 + Duration::seconds(1)).await;
    assert!(matches!(res, Err(civicjournal_time::query::types::QueryError::ContainerNotFound(_))));
=======
    let l1 = JournalLeaf::new(t0, None, "c1".into(), json!({"a":1})).unwrap();
    let l2 = JournalLeaf::new(t0 + Duration::seconds(1), Some(l1.leaf_hash), "c1".into(), json!({"b":2})).unwrap();

    let mut page1 = JournalPage::new(0, None, t0, &config);
    if let civicjournal_time::core::page::PageContent::Leaves(ref mut v) = page1.content { v.push(l1.clone()); v.push(l2.clone()); }
    page1.recalculate_merkle_root_and_page_hash();
    storage.store_page(&page1).await.unwrap();

    let res = engine.get_delta_report("c1", t0 + Duration::seconds(3), t0 + Duration::seconds(4)).await;
    assert!(matches!(res, Err(civicjournal_time::query::types::QueryError::ContainerNotFound(_))));
}

async fn test_leaf_inclusion_proof_success() {
    let _guard = SHARED_TEST_ID_MUTEX.lock().await;
    reset_global_ids();
    let config = Arc::new(Config::default());
    let base_storage = Arc::new(MemoryStorage::new());
    let tm = Arc::new(TimeHierarchyManager::new(config.clone(), base_storage.clone()));
    let engine = QueryEngine::new(base_storage.clone(), tm, config.clone());

    let t0 = Utc::now();
    let leaf1 = JournalLeaf::new(t0, None, "c1".into(), json!({"a":1})).unwrap();
    let leaf2 = JournalLeaf::new(t0 + Duration::seconds(1), Some(leaf1.leaf_hash), "c1".into(), json!({"b":2})).unwrap();

    let mut page = JournalPage::new(0, None, t0, &config);
    if let civicjournal_time::core::page::PageContent::Leaves(ref mut v) = page.content { v.push(leaf1.clone()); v.push(leaf2.clone()); }
    page.recalculate_merkle_root_and_page_hash();
    base_storage.store_page(&page).await.unwrap();

    let proof = engine.get_leaf_inclusion_proof(&leaf2.leaf_hash).await.unwrap();
    assert_eq!(proof.leaf.leaf_hash, leaf2.leaf_hash);
    assert_eq!(proof.page_id, page.page_id);
    assert_eq!(proof.level, 0);
    assert_eq!(proof.page_merkle_root, page.merkle_root);

    let tree = MerkleTree::new(vec![leaf1.leaf_hash, leaf2.leaf_hash]).unwrap();
    assert_eq!(tree.get_root().unwrap(), page.merkle_root);
    assert!(verify_merkle_proof(leaf2.leaf_hash, &proof.proof, proof.page_merkle_root));
}

#[derive(Debug, Clone)]
struct HidingStorage {
    inner: Arc<MemoryStorage>,
}

#[async_trait::async_trait]
impl StorageBackend for HidingStorage {
    async fn store_page(&self, page: &JournalPage) -> Result<(), civicjournal_time::error::CJError> {
        self.inner.store_page(page).await
    }

    async fn load_page(&self, level: u8, page_id: u64) -> Result<Option<JournalPage>, civicjournal_time::error::CJError> {
        self.inner.load_page(level, page_id).await
    }

    async fn page_exists(&self, level: u8, page_id: u64) -> Result<bool, civicjournal_time::error::CJError> {
        self.inner.page_exists(level, page_id).await
    }

    async fn delete_page(&self, level: u8, page_id: u64) -> Result<(), civicjournal_time::error::CJError> {
        self.inner.delete_page(level, page_id).await
    }

    async fn list_finalized_pages_summary(&self, level: u8) -> Result<Vec<civicjournal_time::core::page::JournalPageSummary>, civicjournal_time::error::CJError> {
        self.inner.list_finalized_pages_summary(level).await
    }

    async fn backup_journal(&self, backup_path: &std::path::Path) -> Result<(), civicjournal_time::error::CJError> {
        self.inner.backup_journal(backup_path).await
    }

    async fn restore_journal(&self, backup_path: &std::path::Path, target_journal_dir: &std::path::Path) -> Result<(), civicjournal_time::error::CJError> {
        self.inner.restore_journal(backup_path, target_journal_dir).await
    }

    async fn load_page_by_hash(&self, page_hash: [u8; 32]) -> Result<Option<JournalPage>, civicjournal_time::error::CJError> {
        self.inner.load_page_by_hash(page_hash).await
    }

    async fn load_leaf_by_hash(&self, _leaf_hash: &[u8; 32]) -> Result<Option<JournalLeaf>, civicjournal_time::error::CJError> {
        Ok(None)
    }
}

#[tokio::test]
async fn test_leaf_inclusion_proof_missing_leaf_data() {
    let _guard = SHARED_TEST_ID_MUTEX.lock().await;
    reset_global_ids();
    let config = Arc::new(Config::default());
    let base_storage = Arc::new(MemoryStorage::new());

    let t0 = Utc::now();
    let leaf = JournalLeaf::new(t0, None, "c1".into(), json!({"a":1})).unwrap();

    let mut page = JournalPage::new(0, None, t0, &config);
    if let civicjournal_time::core::page::PageContent::Leaves(ref mut v) = page.content { v.push(leaf.clone()); }
    page.recalculate_merkle_root_and_page_hash();
    base_storage.store_page(&page).await.unwrap();

    let hiding_storage = Arc::new(HidingStorage { inner: base_storage.clone() });
    let tm = Arc::new(TimeHierarchyManager::new(config.clone(), hiding_storage.clone()));
    let engine = QueryEngine::new(hiding_storage.clone(), tm, config.clone());

    let result = engine.get_leaf_inclusion_proof(&leaf.leaf_hash).await;
    assert!(matches!(result, Err(civicjournal_time::query::types::QueryError::LeafDataNotFound(_))));
>>>>>>> 755a578d
}<|MERGE_RESOLUTION|>--- conflicted
+++ resolved
@@ -166,28 +166,19 @@
 }
 
 #[tokio::test]
-<<<<<<< HEAD
 async fn test_reconstruct_container_state_partial_merge_nested() {
-=======
-async fn test_get_delta_report_partial_range_sorted() {
->>>>>>> 755a578d
-    let _guard = SHARED_TEST_ID_MUTEX.lock().await;
-    reset_global_ids();
-    let config = Arc::new(Config::default());
-    let storage = Arc::new(MemoryStorage::new());
-    let tm = Arc::new(TimeHierarchyManager::new(config.clone(), storage.clone()));
-    let engine = QueryEngine::new(storage.clone(), tm, config.clone());
-
-    let t0 = Utc::now();
-<<<<<<< HEAD
+
+    let _guard = SHARED_TEST_ID_MUTEX.lock().await;
+    reset_global_ids();
+    let config = Arc::new(Config::default());
+    let storage = Arc::new(MemoryStorage::new());
+    let tm = Arc::new(TimeHierarchyManager::new(config.clone(), storage.clone()));
+    let engine = QueryEngine::new(storage.clone(), tm, config.clone());
+
+    let t0 = Utc::now();
     let l1 = JournalLeaf::new(t0, None, "ct".into(), json!({"obj":{"a":1}})).unwrap();
     let l2 = JournalLeaf::new(t0 + Duration::seconds(1), Some(l1.leaf_hash), "ct".into(), json!({"obj":{"b":2}})).unwrap();
     let l3 = JournalLeaf::new(t0 + Duration::seconds(2), Some(l2.leaf_hash), "ct".into(), json!({"obj":{"a":3}})).unwrap();
-=======
-    let l1 = JournalLeaf::new(t0, None, "c1".into(), json!({"a":1})).unwrap();
-    let l2 = JournalLeaf::new(t0 + Duration::seconds(1), Some(l1.leaf_hash), "c1".into(), json!({"b":2})).unwrap();
-    let l3 = JournalLeaf::new(t0 + Duration::seconds(2), Some(l2.leaf_hash), "c1".into(), json!({"c":3})).unwrap();
->>>>>>> 755a578d
 
     let mut page1 = JournalPage::new(0, None, t0, &config);
     if let civicjournal_time::core::page::PageContent::Leaves(ref mut v) = page1.content { v.push(l1.clone()); v.push(l2.clone()); }
@@ -199,7 +190,6 @@
     page2.recalculate_merkle_root_and_page_hash();
     storage.store_page(&page2).await.unwrap();
 
-<<<<<<< HEAD
     let state = engine.reconstruct_container_state("ct", t0 + Duration::seconds(1)).await.unwrap();
     assert_eq!(state.state_data["obj"]["a"], 1);
     assert_eq!(state.state_data["obj"]["b"], 2);
@@ -211,25 +201,15 @@
 
 #[tokio::test]
 async fn test_reconstruct_container_state_missing_with_other_leaves() {
-=======
-    let report = engine.get_delta_report("c1", t0 + Duration::seconds(1), t0 + Duration::seconds(2)).await.unwrap();
-    assert_eq!(report.deltas.len(), 2);
-    assert_eq!(report.deltas[0].leaf_hash, l2.leaf_hash);
-    assert_eq!(report.deltas[1].leaf_hash, l3.leaf_hash);
-}
-
-#[tokio::test]
-async fn test_delta_report_container_not_found_no_leaves_in_range() {
->>>>>>> 755a578d
-    let _guard = SHARED_TEST_ID_MUTEX.lock().await;
-    reset_global_ids();
-    let config = Arc::new(Config::default());
-    let storage = Arc::new(MemoryStorage::new());
-    let tm = Arc::new(TimeHierarchyManager::new(config.clone(), storage.clone()));
-    let engine = QueryEngine::new(storage.clone(), tm, config.clone());
-
-    let t0 = Utc::now();
-<<<<<<< HEAD
+
+    let _guard = SHARED_TEST_ID_MUTEX.lock().await;
+    reset_global_ids();
+    let config = Arc::new(Config::default());
+    let storage = Arc::new(MemoryStorage::new());
+    let tm = Arc::new(TimeHierarchyManager::new(config.clone(), storage.clone()));
+    let engine = QueryEngine::new(storage.clone(), tm, config.clone());
+
+    let t0 = Utc::now();
     let leaf = JournalLeaf::new(t0, None, "c1".into(), json!({"a":1})).unwrap();
     let mut page = JournalPage::new(0, None, t0, &config);
     if let civicjournal_time::core::page::PageContent::Leaves(ref mut v) = page.content { v.push(leaf); }
@@ -238,7 +218,7 @@
 
     let res = engine.reconstruct_container_state("other", t0 + Duration::seconds(1)).await;
     assert!(matches!(res, Err(civicjournal_time::query::types::QueryError::ContainerNotFound(_))));
-=======
+
     let l1 = JournalLeaf::new(t0, None, "c1".into(), json!({"a":1})).unwrap();
     let l2 = JournalLeaf::new(t0 + Duration::seconds(1), Some(l1.leaf_hash), "c1".into(), json!({"b":2})).unwrap();
 
@@ -344,5 +324,4 @@
 
     let result = engine.get_leaf_inclusion_proof(&leaf.leaf_hash).await;
     assert!(matches!(result, Err(civicjournal_time::query::types::QueryError::LeafDataNotFound(_))));
->>>>>>> 755a578d
 }